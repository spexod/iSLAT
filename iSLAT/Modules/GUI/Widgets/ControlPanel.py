import tkinter as tk
from tkinter import ttk, colorchooser
from iSLAT.Modules.DataTypes.Molecule import Molecule
from iSLAT.Modules.FileHandling.iSLATFileHandling import load_control_panel_fields_config
from ..GUIFunctions import create_wrapper_frame, create_scrollable_frame, ColorButton
from .RegularFrame import RegularFrame
from ..Tooltips import CreateToolTip

class ControlPanel(ttk.Frame):
    def __init__(self, master, islat, plot):

        super().__init__(master)
        
        self.master = master
        self.islat = islat
        self.plot = plot
        self.mol_dict = islat.molecules_dict
        self.mol_visibility = {}
        self.column_labels = {
            "On": "turn on/off this\nmodel in the plot ",
            "Molecule": "Select active molecule", 
            "Del.": "remove this model\nfrom the GUI",
            "Color": "change color\nfor this model"
            }
        
        self.label_frame = tk.LabelFrame(self, text="Molecule Control Panel", relief="solid", borderwidth=1)
        self.label_frame.grid(row=0, column=0, sticky="nsew", pady=0)

        bg_frame = tk.Frame(self)
        self.bg_color = bg_frame.cget('bg')
        bg_frame.destroy()
        self.selected_color = "#007BFF"
        
        # Load field configurations from JSON file using iSLAT file handling
        self._load_field_configurations()

        # Initialize all UI components
        self._create_all_components()
        self._register_callbacks()


    def _create_all_components(self):
        """Create all control panel components in order"""
        gen_config_frame = self._create_general_config_frame()
        molecule_param_frame = self._create_molecule_param_frame()
        self.color_vis_frame = self._create_color_and_vis_frame()

        self._create_display_controls(gen_config_frame, 0, 0)
        self._create_wavelength_controls(gen_config_frame, 1, 0)  
        self._create_global_parameter_controls(gen_config_frame, 2, 0)  

        self._create_molecule_specific_controls(molecule_param_frame, 0, 0)  # All other params here

        self._build_color_and_vis_controls(self.color_vis_frame) # my implementation

        self.grid_rowconfigure(1, weight=1)  # Because you placed the wrapper at row 1
        self.grid_columnconfigure(0, weight=0)
        self.grid_columnconfigure(1, weight=1)

    def _create_general_config_frame(self):
        wrapper = create_wrapper_frame(self.label_frame, 1, 0, columnspan = 2)

        general_param_frame = ttk.Frame(wrapper)
        general_param_frame.grid(row=0, column=0, sticky="nsew")
        
        return general_param_frame
    
    def _create_molecule_param_frame(self):
       wrapper = create_wrapper_frame(self.label_frame, 0, 1)
       self._create_selected_frame(wrapper, 0, 0)
       molecule_param_frame = create_scrollable_frame(wrapper, height=250, width= 170, horizontal=True, row=1, col=0)

       return molecule_param_frame

    def _create_color_and_vis_frame(self):
        wrapper = create_wrapper_frame(self.label_frame, 0, 0, sticky="nsew")

<<<<<<< HEAD
        color_vis_frame = create_scrollable_frame(wrapper, height=250, width = 160, vertical=True)
=======
        self._color_vis_parent_frame = color_vis_frame = create_scrollable_frame(wrapper, height=250, width = 160, vertical=True)
>>>>>>> b0181ab1

        return color_vis_frame

    def _create_selected_frame(self, parent, row, col):
        selected_frame = tk.Frame(parent, bg = "darkgrey")
        selected_frame.grid(row=row, column = col, sticky="nsew")

        self.selected_label = tk.Label(selected_frame, background="darkgrey", anchor="center", justify="center")
        self.selected_label.grid(row=0, column=0, sticky="nsew")

        selected_frame.grid_rowconfigure(0, weight=1)
        selected_frame.grid_columnconfigure(0, weight=1)

    def _create_simple_entry(self, parent, label_text, initial_value, row, col, on_change_callback, width=7, param_name = None, tip_text = None):
        """Create a simple entry field with label and change callback"""
        label = ttk.Label(parent, text=label_text)
        label.grid(row=row, column=col, padx=1, pady=5)

        if tip_text: 
            CreateToolTip(label, tip_text)


        
        var = tk.StringVar()
        var.set(str(initial_value))
        
        entry = ttk.Entry(parent, textvariable=var, width=width, justify="left")
        entry.grid(row=row, column=col + 1, padx=1, sticky="w")

        def on_change(*args):
            try:
                value = float(var.get())
                on_change_callback(value)
                value_str = self._format_value(value, param_name)
                var.set(value_str)
                
            except ValueError as e:
                print(f"Error with new value: {e}")
                
        
        entry.bind("<Return>", on_change)
        
        return entry, var

    def _create_bound_parameter_entry(self, label_text, param_name, row, col, width=8):
        """Create an entry bound to a global parameter in molecules_dict"""
        if not (hasattr(self.islat, 'molecules_dict') and self.islat.molecules_dict):
            return None, None
            
        molecules_dict = self.islat.molecules_dict
        current_value = getattr(molecules_dict, param_name, 0)
        
        def update_parameter(value_str):
            try:
                value = float(value_str)
                old_value = getattr(molecules_dict, param_name)
                if abs(old_value - value) > 1e-10:
                    setattr(molecules_dict, param_name, value)
            except (ValueError, AttributeError):
                pass
        
        return self._create_simple_entry(self, label_text, current_value, row, col, update_parameter, width, param_name=param_name)

    def _create_display_controls(self,parent,  start_row, start_col):
        """Create plot start and range controls for display view"""
        plot_start_tip = "Start wavelength\nfor the upper plot\nunits: μm"
        plot_range_tip = "Wavelength range\nfor the upper plot\nunits: μm"

        # Plot start
        initial_start = getattr(self.islat, 'display_range', [4.5, 5.5])[0]
        self.plot_start_entry, self.plot_start_var = self._create_simple_entry( parent,
            "Plot start:", initial_start, start_row, start_col, self._update_display_range, tip_text=plot_start_tip)
        
        # Plot range  
        display_range = getattr(self.islat, 'display_range', [4.5, 5.5])
        initial_range = round(display_range[1] - display_range[0], 2) # round to 2 decimal places
        self.plot_range_entry, self.plot_range_var = self._create_simple_entry( parent,
            "Plot range:", initial_range, start_row, start_col + 2, self._update_display_range, tip_text=plot_range_tip)

    def _create_wavelength_controls(self, parent, start_row, start_col):
        """Create wavelength range controls for model calculation range"""
        if not (hasattr(self.islat, 'molecules_dict') and self.islat.molecules_dict):
            return
        min_wave_tip = "Minimum wavelength\nto calculate the models\nunits: μm"
        max_wave_tip = "Maximum wavelength\nto calculate the models\nunits: μm"
        molecules_dict = self.islat.molecules_dict
        min_wave, max_wave = molecules_dict.global_wavelength_range
        
        self.min_wavelength_entry, self.min_wavelength_var = self._create_simple_entry( parent,
            "Min. Wave:", min_wave, start_row, start_col, self._update_wavelength_range, tip_text=min_wave_tip)
        self.max_wavelength_entry, self.max_wavelength_var = self._create_simple_entry( parent,
            "Max. Wave:", max_wave, start_row, start_col + 2, self._update_wavelength_range, tip_text=max_wave_tip)

    def _create_global_parameter_controls(self, parent, start_row, start_col):
        """Create global parameter entry fields using MoleculeDict properties"""
        if not (hasattr(self.islat, 'molecules_dict') and self.islat.molecules_dict):
            label = tk.Label(parent, text="Global parameters not available")
            label.grid(row=start_row, column=start_col, columnspan=4, padx=5, pady=5)
            return

        # Store references for later updates
        self._global_parameter_entries = {}
        
        # Create fields based on the class-level dictionary
        row_offset = 1
        col_offset = 0
        
        for field_key, field_config in self.GLOBAL_FIELDS.items():
            # Calculate grid position (2 fields per row)
            row = start_row + row_offset + (col_offset // 2)
            col = start_col + (col_offset % 2) * 2
            
            entry, var = self._create_global_parameter_entry(
                parent,
                field_config['label'], 
                field_config['property'], 
                row, 
                col, 
                field_config['width'],
                tip_text=field_config['tip']
            )
            
            if entry and var:
                self._global_parameter_entries[field_config['property']] = (entry, var)
            
            col_offset += 1

    def _build_color_and_vis_controls(self, parent):
        parent.grid_columnconfigure(0, weight=1)
        self.mol_frames = {}

        header_frame = tk.Frame(parent)
        header_frame.grid(row=0, column= 0, sticky="ew")

        content_frame = tk.Frame(parent)
        content_frame.grid(row=1, column=0, sticky="nsew")
 
        for col, (label, tip_text) in enumerate(self.column_labels.items()):
            padx = 0
            label_widget = tk.Label(header_frame, text=label)
            if tip_text:
                CreateToolTip(label_widget, tip_text)    
            if label == "Del.":
                padx = (7,0)
            label_widget.grid(row=0, column=col, sticky="ew", padx=padx)
            header_frame.grid_columnconfigure(col, weight=1)
    

        for row, (mol_name, mol_obj) in enumerate(self.mol_dict.items()):
            current_mol = mol_obj

            mol_frame = tk.Frame(content_frame)
            self.mol_frames[mol_name] = mol_frame
            # mol_frame.grid(row=row, column=0, pady=2, sticky="nsew")
            mol_frame.pack(pady=2)
            mol_frame.grid_rowconfigure(0, weight=1)
            for col in range(len(self.column_labels)):  # adjust number of columns as needed
                mol_frame.grid_columnconfigure(col, weight=1)

            visibility_var = tk.BooleanVar()
            visibility_checkbox = ttk.Checkbutton(
                mol_frame, 
                variable=visibility_var, 
                command=lambda name = mol_name: self._on_visibility_changed(name)
            )
            # visibility_checkbox.pack(side = "left", pady=2)
            visibility_checkbox.grid(row=0, column=0, sticky="nsew", pady=2, padx=0)
            if mol_name not in self.mol_visibility:
                self.mol_visibility[mol_name] = visibility_var

            btn_frame = tk.Frame(mol_frame)
            btn_frame.grid(row=0, column=1, pady=2, sticky="nsew")
            mol_btn = tk.Button(btn_frame, 
                                text=mol_name, 
                                width=3,
                                activebackground="white",  # macOS pressed blue
                                activeforeground="#0a84ff",
                                )
            mol_btn.config(command=lambda name=mol_name, frame=mol_frame: self._on_molecule_selected(mol_name=name))
            mol_btn.grid(row=0, column=0)
            # mol_btn.pack(side = "left", pady=2)

            delete_btn = tk.Button(
                            mol_frame, 
                            text= "X",
                            command= lambda name = mol_name, frame = mol_frame: self._delete_molecule(mol_name=name, frame=frame)
                            )
            delete_btn.grid(row=0, column=2, pady=2,padx=0, sticky="nsew")

            color_button = ColorButton(
                            mol_frame, 
                            color= getattr(current_mol,'color', "Blue"),
                            )
            color_button.add_command(command= lambda btn = color_button, name=mol_name: self._on_color_button_clicked(name, btn))
            color_button.grid(row=0, column = 3, sticky="nsew")

            is_visible = getattr(self.islat.molecules_dict[mol_name], 'is_visible', False)
            visibility_var.set(is_visible)

        self._update_active_molecule_changes()

    def _create_global_parameter_entry(self, parent, label_text, property_name, row, col, width=12, tip_text = None):
        """Create an entry bound to a global parameter in molecules_dict"""
        def update_global_parameter(value_str):
            if value_str in ["N/A", ""]:
                return
                
            if not hasattr(self.islat, 'molecules_dict') or not self.islat.molecules_dict:
                return
                
            molecules_dict = self.islat.molecules_dict
            
            try:
                field_config = None
                for field_key, config in self.GLOBAL_FIELDS.items():
                    if config['property'] == property_name:
                        field_config = config
                        break
                
                if field_config:
                    value = field_config['datatype'](value_str)
                else:
                    value = float(value_str)
                    
                old_value = getattr(molecules_dict, property_name, None)
                
                if field_config and field_config['datatype'] == float:
                    try:
                        old_float_value = float(old_value) if old_value is not None else None
                    except (ValueError, TypeError):
                        old_float_value = None
                    
                    if old_float_value is None or abs(old_float_value - value) > 1e-10:
                        # Use property setters to ensure proper cache invalidation and notifications
                        setattr(molecules_dict, property_name, value)
                else:
                    if old_value != value:
                        # Use property setters to ensure proper cache invalidation and notifications
                        setattr(molecules_dict, property_name, value)
                            
            except (ValueError, AttributeError) as e:
                print(f"Error updating global {property_name}: {e}")
        
        # Get current value from molecules_dict
        current_value = 0.0
        if hasattr(self.islat, 'molecules_dict') and self.islat.molecules_dict:
            current_value = getattr(self.islat.molecules_dict, property_name, 0.0)
        
        return self._create_simple_entry(parent, label_text, current_value, row, col, update_global_parameter, width, param_name=property_name, tip_text=tip_text)

    def _create_molecule_specific_controls(self, parent, start_row, start_col):
        """Create controls for molecule-specific parameters that update with active molecule"""
        # Store references for later updates
        self._molecule_parameter_entries = {}

        parameters_frame = tk.Frame(parent)
        parameters_frame.grid(row=0, column=0, sticky="nsew")
        parameters_frame.rowconfigure(0, weight=1)
        parameters_frame.columnconfigure(0, weight=1)
        
        # Create fields based on the class-level dictionary
        row_offset = 1
        col_offset = 0
        col = 0
        row = start_row 
        for field_key, field_config in self.MOLECULE_FIELDS.items():
            
            entry, var = self._create_molecule_parameter_entry(
                parameters_frame,
                field_config['label'], 
                field_config['attribute'], 
                row, 
                col, 
                tip_text=field_config['tip']
            )
            
            if entry and var:
                self._molecule_parameter_entries[field_config['attribute']] = (entry, var)
            row +=1

            col_offset += 1
        
    def _delete_molecule(self, mol_name = None, frame = None):
        mol_name = mol_name
        active_mol = self._get_active_molecule_object().name
        default_mol = self.islat.user_settings.get("default_active_molecule", "H2O")
 

        if mol_name == default_mol:
            print(f"Cannot delete {mol_name}!")
            return

        if mol_name == active_mol:
            new_active = self.islat.user_settings.get("default_active_molecule", "H2O")
            print(f"setting {new_active} as active molecule")
            self._set_active_molecule(mol_name=new_active)
            

        print(f"destroying {mol_name}")
        frame.destroy()

        self.mol_frames.pop(mol_name, None)
        self.mol_visibility.pop(mol_name, None)
        self.plot.plot_renderer.remove_molecule_lines(mol_name)
        del self.islat.molecules_dict[mol_name]

        self.plot.canvas.draw_idle()



    def _create_molecule_parameter_entry(self, parent, label_text, param_name, row, col, width=7, tip_text = None):
        """Create an entry bound to the active molecule's parameter"""
        
        def update_active_molecule_parameter(value_str):
            # Skip updates for special cases
            if value_str in ["N/A", ""]:
                return
                
            if not hasattr(self.islat, 'active_molecule') or not self.islat.active_molecule:
                return
                
            # Get the active molecule object
            active_mol = None
            if hasattr(self.islat, 'molecules_dict') and self.islat.molecules_dict:
                if isinstance(self.islat.active_molecule, str) and self.islat.active_molecule in self.islat.molecules_dict:
                    active_mol = self.islat.molecules_dict[self.islat.active_molecule]
                elif hasattr(self.islat.active_molecule, 'name'):
                    active_mol = self.islat.active_molecule
            
            if not active_mol:
                return
                
            try:
                # Get field configuration for proper data type handling
                field_config = None
                for field_key, config in self.MOLECULE_FIELDS.items():
                    if config['attribute'] == param_name:
                        field_config = config
                        break
                
                # Convert value based on field configuration
                if field_config:
                    value = field_config['datatype'](value_str)
                else:
                    # Fallback for unknown parameters
                    value = float(value_str) if param_name in ["distance", "stellar_rv", "fwhm", "broad"] else str(value_str)
                    
                # Get old value for comparison
                old_value = getattr(active_mol, param_name, None)
                
                # Only update if the value actually changed
                if field_config and field_config['datatype'] == float:
                    # Convert old_value to float for proper comparison
                    try:
                        old_float_value = float(old_value) if old_value is not None else None
                    except (ValueError, TypeError):
                        old_float_value = None
                    
                    if old_float_value is None or abs(old_float_value - value) > 1e-10:
                        # Use property setters to ensure proper cache invalidation and notifications
                        setattr(active_mol, param_name, value)
                else:
                    if old_value != value:
                        # Use property setters to ensure proper cache invalidation and notifications
                        setattr(active_mol, param_name, value)
                            
            except (ValueError, AttributeError) as e:
                print(f"Error updating {param_name}: {e}")
        
        # Get initial value from active molecule
        initial_value = self._get_active_molecule_parameter_value(param_name)
        
        return self._create_simple_entry(parent, label_text, initial_value, row, col, update_active_molecule_parameter, width, param_name=param_name, tip_text=tip_text)
    

    def _load_field_configurations(self):
        """Load field configurations from JSON file using iSLAT file handling"""
        try:
            config = load_control_panel_fields_config()
            self.GLOBAL_FIELDS = config.get('global_fields', {})
            self.MOLECULE_FIELDS = config.get('molecule_fields', {})
        except Exception as e:
            print(f"Error loading control panel field configurations: {e}")
            # Use fallback default configurations
            self.GLOBAL_FIELDS = {}
            self.MOLECULE_FIELDS = {}

    def _register_callbacks(self):
        """Register callbacks for UI synchronization only"""
        try:
            if hasattr(self.islat, 'add_active_molecule_change_callback'):
                self.islat.add_active_molecule_change_callback(self._on_active_molecule_change)
            
            if hasattr(self.islat, 'molecules_dict') and self.islat.molecules_dict:
                self.islat.molecules_dict.add_global_parameter_change_callback(self._on_global_parameter_change)
            
            Molecule.add_molecule_parameter_change_callback(self._on_molecule_parameter_change)
            
        except Exception as e:
            print(f"ControlPanel: Error registering callbacks: {e}")

    def _on_active_molecule_change(self, old_molecule, new_molecule):
        """Handle active molecule changes from the iSLAT callback system"""
        
        self._update_molecule_parameter_fields()
        self._update_active_molecule_changes()

    def _on_molecule_parameter_change(self, molecule_name, parameter_name, old_value, new_value):
        """Handle molecule parameter changes to update UI fields"""
        # Only update UI if this is the active molecule
        if (hasattr(self.islat, 'active_molecule') and 
            isinstance(self.islat.active_molecule, str) and 
            self.islat.active_molecule == molecule_name):
            
            # Update the specific parameter field if it exists
            if hasattr(self, '_molecule_parameter_entries') and parameter_name in self._molecule_parameter_entries:
                entry, var = self._molecule_parameter_entries[parameter_name]
                new_value_str = self._get_active_molecule_parameter_value(parameter_name)
                if var.get() != new_value_str:
                    var.set(new_value_str)
            
            # Update color and visibility controls if needed
            if parameter_name in ['color', 'is_visible']:
                self._update_active_molecule_changes()

    def _on_global_parameter_change(self, parameter_name, old_value, new_value):
        """Handle global parameter changes to update UI fields"""
        # Update the specific global parameter field if it exists
        if hasattr(self, '_global_parameter_entries') and parameter_name in self._global_parameter_entries:
            entry, var = self._global_parameter_entries[parameter_name]
            if var.get() != str(new_value):
                var.set(str(new_value))

    
    


    def _get_active_molecule_parameter_value(self, param_name) -> str:
        """Get the current value of a parameter from the active molecule"""
        if not hasattr(self.islat, 'active_molecule') or not self.islat.active_molecule:
            return ""
        
        # Get the active molecule object
        active_mol = None
        if hasattr(self.islat, 'molecules_dict') and self.islat.molecules_dict:
            if isinstance(self.islat.active_molecule, str) and self.islat.active_molecule in self.islat.molecules_dict:
                active_mol = self.islat.molecules_dict[self.islat.active_molecule]
            elif hasattr(self.islat.active_molecule, 'name'):
                active_mol = self.islat.active_molecule
        
        if not active_mol:
            return ""
            
        value = getattr(active_mol, param_name, "")
        return self._format_value(value, param_name)
        
        
    def _format_value(self, value, param_name) -> str:
        if not param_name:
            return f"{value:.2f}"
        
        try:
            # Get field configuration for proper formatting
            field_config = None
            for field_key, config in self.GLOBAL_FIELDS.items():
                if config['property'] == param_name:
                    field_config = config
                    break

            if field_config is None:
                for field_key, config in self.MOLECULE_FIELDS.items():
                    if config['attribute'] == param_name:
                        field_config = config
                        break
            
            
            # Format value based on field configuration
            if field_config and isinstance(value, (int, float)):
                return field_config['format'].format(value)
            # Fallback formatting for backward compatibility
            elif param_name in ["global_distance", "stellar_rv", "fwhm", "broad"] and isinstance(value, (int, float)):
                return f"{value:.2f}"
            
            return str(value)
        except Exception as e:
            print(f"Error with formatting: {e}")
            return ""



    def _ensure_molecule_color_initialized(self, mol_obj):
        """Ensure molecule has a color assigned, using MoleculeWindow logic"""
        if not hasattr(mol_obj, 'color') or mol_obj.color is None:
            default_colors = self.theme.get("default_molecule_colors", ["#FF6B6B", "#4ECDC4", "#45B7D1", "#96CEB4", "#FFEAA7"])
            
            # Use molecule index for consistent coloring, similar to MoleculeWindow
            if hasattr(self.islat, 'molecules_dict') and self.islat.molecules_dict:
                molecules_list = list(self.islat.molecules_dict.keys())
                try:
                    mol_index = molecules_list.index(mol_obj.name)
                except (ValueError, AttributeError):
                    mol_index = 0
            else:
                mol_index = 0
                
            mol_obj.color = default_colors[mol_index % len(default_colors)]

    def _on_visibility_changed(self, mol_name):
        """Handle visibility checkbox changes for individual molecule plotting"""
        
        if not (hasattr(self.islat, 'molecules_dict') and self.islat.molecules_dict):
            return
        
        # Get the toggled molecule object
        selected_mol = self.islat.molecules_dict[mol_name]
        if not selected_mol:
            return
            
        new_visibility = self.mol_visibility[mol_name].get()
        molecule_name = selected_mol.name

        # if molecule was toggled on, set as new active molecule (maybe make this a setting)
        if new_visibility:
            self._on_molecule_selected(molecule_name)
        
        # Simply toggle this molecule's visibility - don't affect other molecules
        self.islat.molecules_dict.bulk_set_visibility(new_visibility, [molecule_name])
        
        # Debug: Verify the visibility was actually set
        print(f"ControlPanel: Set {molecule_name} visibility to {new_visibility}, actual value: {getattr(selected_mol, 'is_visible', 'UNDEFINED')}")
        
        # Trigger selective plot refresh to show/hide the molecule
        if hasattr(self.islat, 'GUI') and hasattr(self.islat.GUI, 'plot') and hasattr(self.islat.GUI.plot, 'on_molecule_visibility_changed'):
            self.islat.GUI.plot.on_molecule_visibility_changed(molecule_name, new_visibility)
            print(f"ControlPanel: Triggered selective plot refresh for visibility change")

    def _on_color_button_clicked(self, mol_name, btn):
        """Handle color button clicks to open color chooser"""
        if not (hasattr(self.islat, 'molecules_dict') and self.islat.molecules_dict):
            return
            
        # Get the active molecule object
        selected_mol = self.islat.molecules_dict[mol_name]
        if not selected_mol:
            return
            
        # Get molecule name for the color chooser title
        mol_name = getattr(selected_mol, 'displaylabel', getattr(selected_mol, 'name', 'Molecule'))
        old_color = getattr(selected_mol,'color', "Blue")
        
        # Open color chooser
        color_code = colorchooser.askcolor(title=f"Pick color for {mol_name}", color=old_color)[1]
        if color_code:
            btn.change_color(color_code)
            
            # Update molecule color
            selected_mol.color = color_code
            
            # Manually trigger the molecule parameter change notification
            # since color is not a property with a setter
            if hasattr(selected_mol, '_notify_my_parameter_change'):
                selected_mol._notify_my_parameter_change('color', old_color, color_code)

    def _get_active_molecule_object(self):
        """Get the active molecule object, similar to MoleculeWindow logic"""
        if not hasattr(self.islat, 'active_molecule') or not self.islat.active_molecule:
            return None
            
        if hasattr(self.islat, 'molecules_dict') and self.islat.molecules_dict:
            if isinstance(self.islat.active_molecule, str) and self.islat.active_molecule in self.islat.molecules_dict:
                return self.islat.molecules_dict[self.islat.active_molecule]
            elif hasattr(self.islat.active_molecule, 'name'):
                return self.islat.active_molecule
        
        return None

    def _update_active_molecule_changes(self):
        """Update color button and visibility checkbox based on active molecule"""
        
        active_mol = self._get_active_molecule_object()
        self.mol_frames[active_mol.name].config(bg=self.selected_color)
        self.selected_label.config(text=f"Selected Molecule: {active_mol.name}")


    def _update_display_range(self, value_str=None):
        """Update display range from either start or range change"""
        try:
            start = float(self.plot_start_var.get())
            range_val = float(self.plot_range_var.get())
            self._set_display_range(start, start + range_val)
        except (ValueError, AttributeError):
            pass

    def _set_display_range(self, start, end):
        if hasattr(self.islat, 'display_range'):
            self.islat.display_range = (start, end)

    def _update_wavelength_range(self, value_str=None):
        """Update wavelength range for model calculations (not display)"""
        if not (hasattr(self.islat, 'molecules_dict') and self.islat.molecules_dict):
            return
            
        try:
            min_val = float(self.min_wavelength_var.get())
            max_val = float(self.max_wavelength_var.get())
            
            if min_val < max_val:
                molecules_dict = self.islat.molecules_dict
                molecules_dict.global_wavelength_range = (min_val, max_val)
                '''if hasattr(self.islat, 'wavelength_range'):
                    self.islat.wavelength_range = (min_val, max_val)'''
        except (ValueError, AttributeError):
            pass

    def _update_molecule_parameter(self, value_str=None):
        """Update molecule-specific parameter UI fields for the active molecule"""
        if not (hasattr(self.islat, 'molecules_dict') and self.islat.molecules_dict):
            return
            
        try:
            # Get the active molecule name
            active_molecule_name = getattr(self.islat, 'active_molecule', None)
            if not active_molecule_name:
                return
            
            molecules_dict = self.islat.molecules_dict
            molecule_obj = molecules_dict.get(active_molecule_name, None)
            if not molecule_obj:
                return
            
            # Update each molecule-specific parameter UI field
            for param_name, (entry, var) in self._molecule_parameter_entries.items():
                if hasattr(molecule_obj, param_name):
                    value = getattr(molecule_obj, param_name)
                    var.set(str(value))
        
        except Exception as e:
            print(f"Error updating molecule parameter UI fields: {e}")

    def _on_molecule_selected(self, mol_name, event=None):
        """Handle molecule selection - uses iSLAT's active_molecule property"""

        old_active_mol = self._get_active_molecule_object().name
        
        try:
            self.mol_frames[old_active_mol].config(bg = self.bg_color)
        except KeyError:
            old_active_mol = self.islat.user_settings.get("default_active_molecule", "H2O")
            self.mol_frames[old_active_mol].config(bg = self.bg_color)
            
        self._set_active_molecule(mol_name= mol_name)

    def _set_active_molecule(self, mol_name):
        selected_label = self.mol_dict[mol_name].displaylabel


        try:
            if hasattr(self.islat, 'molecules_dict') and self.islat.molecules_dict:
                for mol_name, mol_obj in self.islat.molecules_dict.items():
                    display_label = getattr(mol_obj, 'displaylabel', mol_name)
                    if display_label == selected_label:
                        self.islat.active_molecule = mol_name
                        return
                
                first_mol = next(iter(self.islat.molecules_dict.keys()), None)
                if first_mol:
                    self.islat.active_molecule = first_mol
        except Exception as e:
            print(f"Error setting active molecule: {e}")

    def refresh_from_molecules_dict(self):
        """Refresh all fields from current molecules_dict values"""
        if not (hasattr(self.islat, 'molecules_dict') and self.islat.molecules_dict):
            return
            
        molecules_dict = self.islat.molecules_dict
        
        # Re-register callbacks in case molecules_dict was created after ControlPanel
        try:
            molecules_dict.add_global_parameter_change_callback(self._on_global_parameter_change)
        except:
            pass  # Callback might already be registered
        
        # Update global parameter fields
        self._update_global_parameter_fields()
        
        # Update wavelength range fields
        if (hasattr(self, 'min_wavelength_var') and hasattr(self, 'max_wavelength_var') 
            and hasattr(molecules_dict, 'global_wavelength_range')):
            min_val, max_val = molecules_dict.global_wavelength_range
            self.min_wavelength_var.set(str(min_val))
            self.max_wavelength_var.set(str(max_val))
        
        # Update molecule-specific parameter fields
        self._update_molecule_parameter_fields()
        
        # Rebuild color and visibility controls for new molecules
        self._rebuild_color_and_vis_controls()

    def _rebuild_color_and_vis_controls(self):
        """Rebuild color and visibility controls when molecules are added/removed"""
        if hasattr(self, 'mol_frames'):
            # Clear existing frames
            for frame in self.mol_frames.values():
                frame.destroy()
            self.mol_frames.clear()
            self.mol_visibility.clear()
        
        # Get the parent frame
        if hasattr(self, 'color_vis_frame'):
            self._build_color_and_vis_controls(self.color_vis_frame)

    def cleanup(self):
        try:
            if hasattr(self.islat, '2_active_molecule_change_callback'):
                self.islat.remove_active_molecule_change_callback(self._on_active_molecule_change)
        except Exception as e:
            print(f"Error during ControlPanel cleanup: {e}")

    def _update_molecule_parameter_fields(self):
        """Update all molecule-specific parameter fields with values from the active molecule"""
        if not hasattr(self, '_molecule_parameter_entries'):
            return
            
        for param_name, (entry, var) in self._molecule_parameter_entries.items():
            new_value = self._get_active_molecule_parameter_value(param_name) 
            current_value = var.get()
            if current_value != new_value:
                var.set(new_value)

    def _update_global_parameter_fields(self):
        """Update all global parameter fields with values from the molecules_dict"""
        if not hasattr(self, '_global_parameter_entries'):
            return
        
        if not (hasattr(self.islat, 'molecules_dict') and self.islat.molecules_dict):
            return
            
        for property_name, (entry, var) in self._global_parameter_entries.items():
            try:
                new_value = getattr(self.islat.molecules_dict, property_name, 0.0)
                current_value = var.get()
                if str(current_value) != str(new_value):
                    var.set(str(new_value))
            except (AttributeError, TypeError):
                pass<|MERGE_RESOLUTION|>--- conflicted
+++ resolved
@@ -75,11 +75,7 @@
     def _create_color_and_vis_frame(self):
         wrapper = create_wrapper_frame(self.label_frame, 0, 0, sticky="nsew")
 
-<<<<<<< HEAD
         color_vis_frame = create_scrollable_frame(wrapper, height=250, width = 160, vertical=True)
-=======
-        self._color_vis_parent_frame = color_vis_frame = create_scrollable_frame(wrapper, height=250, width = 160, vertical=True)
->>>>>>> b0181ab1
 
         return color_vis_frame
 
