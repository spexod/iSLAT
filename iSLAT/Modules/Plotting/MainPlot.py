import matplotlib
matplotlib.use("TkAgg")
from matplotlib.backends.backend_tkagg import FigureCanvasTkAgg, NavigationToolbar2Tk

import matplotlib.pyplot as plt
from matplotlib.gridspec import GridSpec

import numpy as np

import iSLAT.Constants as c

from .PlotRenderer import PlotRenderer
from iSLAT.Modules.DataTypes.Molecule import Molecule
from iSLAT.Modules.GUI.InteractionHandler import InteractionHandler
from iSLAT.Modules.DataProcessing.FittingEngine import FittingEngine

# Import debug configuration with fallback
try:
    from iSLAT.Modules.Debug import debug_config
except ImportError:
    # Fallback to a simple debug class for compatibility
    class FallbackDebugConfig:
        def verbose(self, component, message, **kwargs):
            pass
        def info(self, component, message, **kwargs):
            pass
        def warning(self, component, message, **kwargs):
            print(f"[{component.upper()}] WARNING: {message}")
        def error(self, component, message, **kwargs):
            print(f"[{component.upper()}] ERROR: {message}")
        def trace(self, component, message, **kwargs):
            pass
    debug_config = FallbackDebugConfig()
from iSLAT.Modules.DataProcessing.LineAnalyzer import LineAnalyzer

class iSLATPlot:
    """
    Main plotting class for iSLAT spectroscopy tool.
    
    This class coordinates between specialized modules to provide comprehensive
    plotting functionality including spectrum visualization, line analysis,
    population diagrams, and interactive features.
    
    Architecture:
    - PlotRenderer: Handles matplotlib rendering and visual updates
    - InteractionHandler: Processes mouse/keyboard interactions
    - FittingEngine: Handles line fitting operations
    - LineAnalyzer: Provides line detection and analysis capabilities
    
    Data Sources:
    - Uses MoleculeLine objects for line data access
    - Leverages Spectrum and Intensity classes for computation
    - Integrates with MoleculeDict for parameter management
    """
    def __init__(self, parent_frame, wave_data, flux_data, theme, islat_class_ref):
        self.theme = theme
        self.islat = islat_class_ref

        self.active_lines = []  # List of (line, scatter) tuples for active molecular lines

        self.fig = plt.Figure(figsize=(10, 7))
        # Adjust subplot parameters to minimize margins and maximize plot area
        self.fig.subplots_adjust(left=0.08, bottom=0.08, right=0.98, top=0.95, wspace=0.15, hspace=0.25)
        gs = GridSpec(2, 2, height_ratios=[2, 3], figure=self.fig)
        self.ax1 = self.full_spectrum = self.fig.add_subplot(gs[0, :])
        self.ax2 = self.line_inspection = self.fig.add_subplot(gs[1, 0])
        self.ax3 = self.population_diagram = self.fig.add_subplot(gs[1, 1])

        self.ax1.set_title("Full Spectrum with Line Inspection")
        self.ax1.set_ylabel('Flux density (Jy)')
        self.ax2.set_title("Line inspection plot")
        self.ax3.set_title(f"{self.islat.active_molecule.displaylabel} Population diagram")

        self.canvas = FigureCanvasTkAgg(self.fig, master=parent_frame)
        # self.toolbar = NavigationToolbar2Tk(self.canvas, window = parent_frame)
        
        # Apply theme to matplotlib figure and toolbar
        self._apply_plot_theming()

        # Initialize the modular classes
        self.plot_renderer = PlotRenderer(self)
        self.interaction_handler = InteractionHandler(self)
        self.fitting_engine = FittingEngine(self.islat)
        self.line_analyzer = LineAnalyzer(self.islat)

        # Set up interaction handler callbacks
        self.interaction_handler.set_span_select_callback(self.onselect)
        self.interaction_handler.set_click_callback(self.on_click)
        
        # self.toolbar.pack(side="top", fill="x", padx=0, pady=0)
        self.canvas.get_tk_widget().pack(fill="both", expand=True, padx=0, pady=0)
            
        self.canvas.draw()

        self.selected_wave = None
        self.selected_flux = None
        self.fit_result = None

        # Initial data and model computation using new data structures
        self.summed_flux = np.array([])
        
        # Register callbacks for parameter and molecule changes
        self._register_update_callbacks()
        
        # Set initial zoom range to display_range if available
        self._set_initial_zoom_range()

    def create_toolbar(self, frame):
        self.toolbar = NavigationToolbar2Tk(self.canvas, window = frame)
        return self.toolbar

    def _apply_plot_theming(self):
        """Apply theme colors to matplotlib figure and toolbar"""
        try:
            # Set figure background color
            self.fig.patch.set_facecolor(self.theme.get("background", "#181A1B"))
            
            # Set axes background colors and text colors
            for ax in [self.ax1, self.ax2, self.ax3]:
                ax.set_facecolor(self.theme.get("graph_fill_color", "#282C34"))
                ax.tick_params(colors=self.theme.get("axis_text_label_color", self.theme.get("foreground", "#F0F0F0")), which='both')
                ax.xaxis.label.set_color(self.theme.get("axis_text_label_color", self.theme.get("foreground", "#F0F0F0")))
                ax.yaxis.label.set_color(self.theme.get("axis_text_label_color", self.theme.get("foreground", "#F0F0F0")))
                ax.title.set_color(self.theme.get("axis_text_label_color", self.theme.get("foreground", "#F0F0F0")))
                
                # Set spine colors
                for spine in ax.spines.values():
                    spine.set_color(self.theme.get("axis_text_label_color", self.theme.get("foreground", "#F0F0F0")))
                    

                if self.theme.get(f'ax{ax.get_gid()}_grid', False):
                    #print(f"Applying grid to ax{ax.get_gid()}")
<<<<<<< HEAD
                    ax.grid(True, color=self.theme.get("axis_text_label_color", self.theme.get("foreground", "#F0F0F0")), alpha=0.3, linestyle='-', linewidth=0.5)
                # Set grid colors if grid is enabled
                #ax.grid(True, color=self.theme.get("axis_text_label_color", self.theme.get("foreground", "#F0F0F0")), alpha=0.3, linestyle='-', linewidth=0.5)
            
            # # Apply theme to toolbar if possible
            # if hasattr(self.toolbar, 'configure'):
            #     try:
            #         self.toolbar.configure(bg=self.theme.get("toolbar", "#23272A"))
            #     except:
            #         pass
=======
                    ax.grid(True, color=self.theme.get("axis_text_label_color", self.theme.get("foreground", "#F0F0F0")), alpha=0.3, linestyle='-', linewidth=0.5)            
            # Apply theme to toolbar if possible
            if hasattr(self.toolbar, 'configure'):
                try:
                    self.toolbar.configure(bg=self.theme.get("toolbar", "#23272A"))
                except:
                    pass
>>>>>>> 3a95e2f7
            
            # # Try to style toolbar buttons
            # if hasattr(self.toolbar, 'winfo_children'):
            #     for child in self.toolbar.winfo_children():
            #         try:
            #             if hasattr(child, 'configure'):
            #                 child.configure(
            #                     bg=self.theme.get("toolbar", "#23272A"),
            #                     fg=self.theme.get("foreground", "#F0F0F0"),
            #                     activebackground=self.theme.get("selection_color", "#00FF99"),
            #                     activeforeground=self.theme.get("foreground", "#F0F0F0")
            #                 )
            #         except:
            #             pass
                    
            # Apply theme to canvas
            if hasattr(self.canvas.get_tk_widget(), 'configure'):
                try:
                    self.canvas.get_tk_widget().configure(bg=self.theme.get("background", "#181A1B"))
                except:
                    pass
                    
        except Exception as e:
            debug_config.error("main_plot", f"Could not apply plot theming: {e}")
    
    def _get_molecule_display_name(self, molecule):
        """Get display name for a molecule"""
        return getattr(molecule, 'displaylabel', getattr(molecule, 'name', 'unknown'))

    def _register_update_callbacks(self):
        """Register callbacks to handle parameter and molecule changes"""
        Molecule.add_molecule_parameter_change_callback(self.on_molecule_parameter_changed)
        
        # Register for global parameter changes if molecules_dict exists
        if hasattr(self.islat, 'molecules_dict'):
            self.islat.molecules_dict.add_global_parameter_change_callback(self._on_global_parameter_changed)

        # Register for active molecule changes
        self.islat.add_active_molecule_change_callback(self._on_active_molecule_changed)
    
    def _on_active_molecule_changed(self, old_molecule, new_molecule):
        """Handle active molecule changes"""
        self.on_active_molecule_changed()
    
    def _on_global_parameter_changed(self, parameter_name, old_value, new_value):
        """Handle global parameter changes that affect all molecules"""
        # Refresh plots when global parameters change - molecules handle their own caching
        self.update_all_plots()

    def match_display_range(self):
        # Sync plot xlim to islat.display_range if set, else update islat.display_range from plot
        if hasattr(self.islat, 'display_range'):
            # If display_range is set elsewhere, update plot xlim
            if self.islat.display_range:
                wmin, wmax = self.islat.display_range
                self.ax1.set_xlim(wmin, wmax)
            else:
                # If not set, initialize from current plot xlim
                self.islat.display_range = tuple(self.ax1.get_xlim())
        else:
            # If islat has no display_range attribute, do nothing
            return

        # Connect callback to update islat.display_range when user changes xlim
        def on_xlim_changed(ax):
            # Only update if changed by user (not programmatically)
            new_xlim = list(ax.get_xlim())
            if self.islat.display_range != new_xlim:
                self.islat.display_range = new_xlim

        # Avoid multiple connections
        if not hasattr(self, '_xlim_callback_connected'):
            self.ax1.callbacks.connect('xlim_changed', on_xlim_changed)
            self._xlim_callback_connected = True

        # Adjust y-limits as before
        wmin, wmax = self.ax1.get_xlim()
        mask = (self.islat.wave_data >= wmin) & (self.islat.wave_data <= wmax)
        range_flux_cnts = self.islat.flux_data[mask]
        if range_flux_cnts.size == 0:
            fig_height = np.nanmax(self.islat.flux_data)
            fig_bottom_height = 0
        else:
            fig_height = np.nanmax(range_flux_cnts)
            fig_bottom_height = np.nanmin(range_flux_cnts)
        self.ax1.set_ylim(ymin=fig_bottom_height, ymax=fig_height + (fig_height / 8))

        self.canvas.draw_idle()

    def _set_initial_zoom_range(self):
        """Set the initial zoom range based on display_range or data range"""
        # Use display_range if available
        if hasattr(self.islat, 'display_range') and self.islat.display_range:
            xmin, xmax = self.islat.display_range
            self.ax1.set_xlim(xmin, xmax)
        elif hasattr(self.islat, 'wave_data') and self.islat.wave_data is not None:
            # Fallback to full data range
            self.ax1.set_xlim(self.islat.wave_data.min(), self.islat.wave_data.max())
        
        # Update display to match and set optimal y-limits
        self.match_display_range()
        self.canvas.draw_idle()

    def make_span_selector(self):
        """Creates a SpanSelector for the main plot to select a region for line inspection."""
        self.span = self.interaction_handler.create_span_selector(self.ax1, self.theme["selection_color"])

    def update_all_plots(self):
        """
        Updates all plots in the GUI.
        This method leverages the molecular data model for updates and avoids redundant rendering.
        """
        # Check if we should defer rendering
        if getattr(self.islat, '_defer_spectrum_rendering', False):
            return
            
        # Check if a batch update is in progress to avoid redundant calls
        if getattr(self.islat, '_batch_update_in_progress', False):
            return
            
        self.update_model_plot()
        self.plot_renderer.render_population_diagram(self.islat.active_molecule)
        self.plot_spectrum_around_line()

    def update_model_plot(self):
        """
        Updates the main spectrum plot with observed data, model spectra, and summed flux.
        Uses molecules' built-in caching and hashing for optimal performance.
        """
        if not hasattr(self.islat, 'molecules_dict') or len(self.islat.molecules_dict) == 0:
            # No molecules to plot, just clear and return
            self.plot_renderer.clear_model_lines()
            self.canvas.draw_idle()
            return
        
        # Calculate summed flux using MoleculeDict's advanced caching system
        try:
            if hasattr(self.islat.molecules_dict, 'get_summed_flux'):
                # Use MoleculeDict's standard summed flux calculation with caching
                debug_config.trace("main_plot", "Using MoleculeDict.get_summed_flux() for model plot")
                summed_flux = self.islat.molecules_dict.get_summed_flux(self.islat.wave_data, visible_only=True)
        except Exception as e:
                #mol_name = self._get_molecule_display_name(molecule)
                debug_config.warning("main_plot", f"Could not get flux form molecule dict: {e}")
<<<<<<< HEAD
        print("enter render _main_spectrum_plot")
        # Delegate rendering to PlotRenderer for clean separation of concerns
=======
    
        wave_data = self.islat.wave_data - (self.islat.wave_data / c.SPEED_OF_LIGHT_KMS * self.islat.molecules_dict.global_stellar_rv)
        
>>>>>>> 3a95e2f7
        self.plot_renderer.render_main_spectrum_plot(
            wave_data,
            self.islat.flux_data,
            molecules=self.islat.molecules_dict,
            summed_flux=summed_flux,
            error_data=getattr(self.islat, 'err_data', None)
        )
        
        # Recreate span selector and redraw
        self.make_span_selector()
        self.canvas.draw_idle()

    def onselect(self, xmin, xmax):
        self.current_selection = (xmin, xmax)
        mask = (self.islat.wave_data >= xmin) & (self.islat.wave_data <= xmax)
        self.selected_wave = self.islat.wave_data[mask]
        self.selected_flux = self.islat.flux_data[mask]
        self.islat.selected_wave = self.selected_wave
        self.islat.selected_flux = self.selected_flux
        self.last_xmin = xmin
        self.last_xmax = xmax

        if len(self.selected_wave) < 5:
            self.ax2.clear()
            self.canvas.draw_idle()
            return

        self.plot_spectrum_around_line(
            xmin=xmin,
            xmax=xmax
        )

    def plot_spectrum_around_line(self, xmin=None, xmax=None, highlight_strongest=True):
        """
        Plot spectrum around selected lines using molecule's built-in caching.
        
        This method leverages the active molecule's intensity and line caching
        to avoid redundant calculations.
        """
        debug_config.verbose("line_inspection", f"plot_spectrum_around_line called", 
                           xmin=xmin, xmax=xmax, highlight_strongest=highlight_strongest)
        
        if xmin is None:
            xmin = self.last_xmin if hasattr(self, 'last_xmin') else None
        if xmax is None:
            xmax = self.last_xmax if hasattr(self, 'last_xmax') else None

        if xmin is None or xmax is None:
            # If no selection but we need to update population diagram due to molecule/parameter changes
            debug_config.verbose("line_inspection", "No selection, updating population diagram only")
            self.plot_renderer.render_population_diagram(self.islat.active_molecule)
            self.canvas.draw_idle()
            return

        debug_config.trace("line_inspection", f"Processing selection: {xmin:.3f} - {xmax:.3f}")
        
        # Get lines in range using the molecule's built-in line caching
        try:
            # Use PlotRenderer which leverages molecule's internal caching
            line_data = self.plot_renderer.get_molecule_line_data(self.islat.active_molecule, xmin, xmax)
            if not line_data:
                # Clear active lines and update population diagram even if no lines in range
                debug_config.verbose("line_inspection", "No lines in range, clearing active lines")
                self.clear_active_lines()
                self.plot_renderer.render_population_diagram(self.islat.active_molecule)
                self.canvas.draw_idle()
                return
        except Exception as e:
            debug_config.warning("main_plot", f"Could not get line data: {e}")
            # Clear active lines and update population diagram even if no lines in range
            debug_config.verbose("line_inspection", "Error getting line data, clearing active lines")
            self.clear_active_lines()
            self.plot_renderer.render_population_diagram(self.islat.active_molecule)
            self.canvas.draw_idle()
            return

        # Clear previous active_lines before plotting
        debug_config.trace("line_inspection", f"Found {len(line_data)} lines, plotting line inspection and population diagram")
        self.clear_active_lines()
        self.plot_line_inspection(xmin, xmax, line_data, highlight_strongest=highlight_strongest)
        self.plot_population_diagram(line_data)
        self.canvas.mpl_connect('pick_event', self.on_pick_line)
        debug_config.verbose("line_inspection", "plot_spectrum_around_line completed")
    
    def on_pick_line(self, event):
        """Handle line pick events by delegating to PlotRenderer."""
        picked_value = self.plot_renderer.handle_line_pick_event(event.artist, self.active_lines)
        if picked_value:
            self._display_line_info(picked_value)
        self.canvas.draw_idle()

    def flux_integral_basic(self, wave_data, flux_data, err_data, xmin, xmax):
        """
        Calculate the flux integral in a given wavelength range.
        
        Parameters:
        -----------
        wave_data : array
            Wavelength array
        flux_data : array
            Flux array
        err_data : array or None
            Error array (optional)
        xmin, xmax : float
            Wavelength range
            
        Returns:
        --------
        line_flux : float
            Integrated flux
        line_err : float
            Error on integrated flux
        """
        mask = (wave_data >= xmin) & (wave_data <= xmax)
        if not np.any(mask):
            return 0.0, 0.0
            
        wave_region = wave_data[mask]
        flux_region = flux_data[mask]
        
        if len(wave_region) < 2:
            return 0.0, 0.0
            
        # Integrate using trapezoidal rule
        line_flux = np.trapz(flux_region, wave_region)
        
        # Calculate error if available
        if err_data is not None:
            err_region = err_data[mask]
            # Simple error propagation for integration
            line_err = np.sqrt(np.sum(err_region**2)) * (wave_region[-1] - wave_region[0]) / len(wave_region)
        else:
            line_err = 0.0
            
        return line_flux, line_err

    def highlight_strongest_line(self):
        """
        Highlight the strongest line by delegating to PlotRenderer.
        """
        strongest = self.plot_renderer.highlight_strongest_line(self.active_lines)
        if strongest is not None:
            # Display strongest line information in data field
            line, scatter, value = strongest
            if value:
                self._display_line_info(value)
        
        self.canvas.draw_idle()

    def _display_line_info(self, value, clear_data_field=True):
        """
        Helper method to display line information in the data field.
        """
        # Calculate flux integral in selected range
        if hasattr(self, 'current_selection') and self.current_selection:
            xmin, xmax = self.current_selection
            # Calculate flux integral
            err_data = getattr(self.islat, 'err_data', None)
            line_flux, line_err = self.flux_integral_basic(
                self.islat.wave_data, 
                self.islat.flux_data, 
                err_data, 
                xmin, 
                xmax
            )
        else:
            line_flux = [0.0]
        
        # Extract line information
        lam = value.get('lam', None)
        e_up = value.get('e', None)
        a_stein = value.get('a', None)
        g_up = value.get('g', None)
        inten = value.get('inten', None)
        up_lev = value.get('up_lev', 'N/A')
        low_lev = value.get('low_lev', 'N/A')
        tau_val = value.get('tau', 'N/A')
        
        # Format values to match original output
        wavelength_str = f"{lam:.6f}" if lam is not None else 'N/A'
        einstein_str = f"{a_stein:.3e}" if a_stein is not None else 'N/A'
        energy_str = f"{e_up:.0f}" if e_up is not None else 'N/A'
        tau_str = f"{tau_val:.3f}" if isinstance(tau_val, (float, int)) else str(tau_val)
        flux_str = f"{line_flux[0]:.3e}" if isinstance(line_flux, (list, tuple)) and len(line_flux) > 0 else f"{line_flux:.3e}"

        # Display line information in the original format
        info_str = (
            "\n--- Line Information ---\n"
            "Selected line:\n"
            f"Upper level = {up_lev}\n"
            f"Lower level = {low_lev}\n"
            f"Wavelength (μm) = {wavelength_str}\n"
            f"Einstein-A coeff. (1/s) = {einstein_str}\n"
            f"Upper level energy (K) = {energy_str}\n"
            f"Opacity = {tau_str}\n"
            f"Flux in sel. range (erg/s/cm2) = {flux_str}\n"
        )
        
        # Add the information without clearing the data field, with error protection
        if (hasattr(self.islat, 'GUI') and hasattr(self.islat.GUI, 'data_field') and
            self.islat.GUI.data_field is not None):
            try:
                # Check if the widget still exists before accessing it
                if hasattr(self.islat.GUI.data_field, 'text') and self.islat.GUI.data_field.text.winfo_exists():
                    self.islat.GUI.data_field.insert_text(info_str, clear_first=clear_data_field)
            except Exception as e:
                # Silently ignore GUI access errors during initialization
                print(f"Warning: Could not update data field: {e}")
                pass

    def plot_line_inspection(self, xmin=None, xmax=None, line_data=None, highlight_strongest=True):
        if xmin is None:
            xmin = self.last_xmin if hasattr(self, 'last_xmin') else None
        if xmax is None:
            xmax = self.last_xmax if hasattr(self, 'last_xmax') else None
        
        if xmin is None or xmax is None:
            self.canvas.draw_idle()
            return
        
        # Get line data using the molecular line API
        if line_data is None:
            try:
                line_data = self.plot_renderer.get_molecule_line_data(self.islat.active_molecule, xmin, xmax)
                if not line_data:
                    self.ax2.clear()
                    self.canvas.draw_idle()
                    return
            except Exception as e:
                debug_config.warning("main_plot", f"Could not get line data: {e}")
                self.ax2.clear()
                self.canvas.draw_idle()
                return

        # First update the basic line inspection plot
        self.update_line_inspection_plot(xmin=xmin, xmax=xmax)
        
        # Get the max y value for scaling line heights
        data_mask = (self.islat.wave_data >= xmin) & (self.islat.wave_data <= xmax)
        data_region_y = self.islat.flux_data[data_mask]
        max_y = np.nanmax(data_region_y) if len(data_region_y) > 0 else 1.0

        # Clear and add vertical lines using PlotRenderer
        self.clear_active_lines()
        self.plot_renderer.render_active_lines_in_line_inspection(line_data, self.active_lines, max_y)

        self.canvas.draw_idle()

        # Highlight the strongest line
        if highlight_strongest:
            self.highlight_strongest_line()

    def plot_population_diagram(self, line_data):
        """
        Plot population diagram for the currently active lines in the selected region.
        Uses the MoleculeLine-based data structure.
        
        Parameters
        ----------
        line_data : list
            List of (MoleculeLine, intensity, tau) tuples
        """
        # First update the base population diagram with current molecule parameters
        self.plot_renderer.render_population_diagram(self.islat.active_molecule)
        
        # Add active line scatter points
        if line_data:
            self.plot_renderer.render_active_lines_in_population_diagram(line_data, self.active_lines)
        
        self.canvas.draw_idle()
        self.highlight_strongest_line()

    def update_line_inspection_plot(self, xmin=None, xmax=None):
        """
        Update the line inspection plot showing data and active molecule model in the selected range.
        Uses only PlotRenderer logic with molecule's built-in caching for optimal performance.
        """
        if xmin is None:
            xmin = self.last_xmin if hasattr(self, 'last_xmin') else None
        if xmax is None:
            xmax = self.last_xmax if hasattr(self, 'last_xmax') else None

        if xmin is None or xmax is None or (xmax - xmin) < 0.0001:
            self.plot_renderer.ax2.clear()
            self.canvas.draw_idle()
            return

        # Delegate all rendering logic to PlotRenderer
        fit_result = getattr(self, 'fit_result', None)
        if hasattr(self, 'old_fit_result'):
            if fit_result == self.old_fit_result:
                self.old_fit_result = fit_result
                fit_result = None  # Avoid re-rendering if fit result hasn't changed
        else:
            self.old_fit_result = fit_result
        self.plot_renderer.render_complete_line_inspection_plot(
            wave_data=self.islat.wave_data,
            flux_data=self.islat.flux_data,
            xmin=xmin,
            xmax=xmax,
            active_molecule=self.islat.active_molecule,
            fit_result=fit_result
        )

        self.canvas.draw_idle()

    def toggle_legend(self):
        ax1_leg = self.ax1.get_legend()
        ax2_leg = self.ax2.get_legend()
        if ax1_leg is not None:
            vis = not ax1_leg.get_visible()
            ax1_leg.set_visible(vis)
        if ax2_leg is not None:
            vis = not ax2_leg.get_visible()
            ax2_leg.set_visible(vis)
        self.canvas.draw_idle()

    def flux_integral(self, lam, flux, err, lam_min, lam_max):
        """
        Calculate flux integral in the selected wavelength range.
        
        Parameters
        ----------
        lam : array
            Wavelength array in microns
        flux : array  
            Flux array in Jy
        err : array
            Error array in Jy
        lam_min : float
            Minimum wavelength in microns
        lam_max : float
            Maximum wavelength in microns
            
        Returns
        -------
        tuple
            (line_flux_meas, line_err_meas) in erg/s/cm^2
        """
        # Use vectorized operations for efficiency
        wavelength_mask = (lam >= lam_min) & (lam <= lam_max)
        
        if not np.any(wavelength_mask):
            return 0.0, 0.0
            
        lam_range = lam[wavelength_mask]
        flux_range = flux[wavelength_mask]
        
        if len(lam_range) < 2:
            return 0.0, 0.0
        
        # Convert to frequency space for proper integration
        freq_range = c.SPEED_OF_LIGHT_KMS / lam_range
        
        # Integrate in frequency space (reverse order for proper frequency ordering)
        line_flux_meas = np.trapz(flux_range[::-1], x=freq_range[::-1])
        line_flux_meas = -line_flux_meas * 1e-23  # Convert Jy*Hz to erg/s/cm^2
        
        # Calculate error propagation if error data provided
        if err is not None:
            err_range = err[wavelength_mask]
            line_err_meas = np.trapz(err_range[::-1], x=freq_range[::-1])
            line_err_meas = -line_err_meas * 1e-23
        else:
            line_err_meas = 0.0
            
        return line_flux_meas, line_err_meas

    def clear_active_lines(self) -> None:
        """
        Clear active lines by delegating to PlotRenderer.
        """
        self.plot_renderer.clear_active_lines(self.active_lines)

    def clear_model_lines(self):
        """
        Clear model spectrum lines from the main plot.
        Delegates to PlotRenderer for efficient line management.
        """
        self.plot_renderer.clear_model_lines()
    
    def clear_all_plots(self):
        """
        Clear all plots and reset visual state.
        Delegates to PlotRenderer for comprehensive plot clearing.
        """
        self.plot_renderer.clear_all_plots()
        self.canvas.draw_idle()

    def highlight_line_selection(self, xmin, xmax):
        """
        Highlight a selected wavelength range.
        Delegates to PlotRenderer for visual highlighting.
        """
        self.plot_renderer.highlight_line_selection(xmin, xmax)
        self.canvas.draw_idle()
    
    def plot_vertical_lines(self, wavelengths, heights=None, colors=None, labels=None):
        """
        Plot vertical lines at specified wavelengths.
        Delegates to PlotRenderer for efficient line plotting.
        """
        self.plot_renderer.plot_vertical_lines(wavelengths, heights, colors, labels)
        self.canvas.draw_idle()

    def on_click(self, event):
        """Handle mouse click events on the plot."""
        self.interaction_handler.handle_click_event(event)
    
    def on_active_molecule_changed(self):
        """
        Called when the active molecule changes.
        Updates plot titles and refreshes displays with current selection if available.
        """
        debug_config.info("active_molecule", "on_active_molecule_changed() called")
        
        # Update the population diagram title
        if hasattr(self.islat, 'active_molecule') and self.islat.active_molecule:
            self.ax3.set_title(f'{self.islat.active_molecule.displaylabel} Population diagram')
            debug_config.verbose("active_molecule", f"Set title for molecule: {self.islat.active_molecule.displaylabel}")
        
        # Clear active lines since they belong to the previous molecule
        debug_config.verbose("active_molecule", "Clearing active lines")
        self.clear_active_lines()
        
        # If we have a current selection, refresh the line inspection and population diagram
        if hasattr(self, 'current_selection') and self.current_selection:
            xmin, xmax = self.current_selection
            debug_config.verbose("active_molecule", f"Refreshing line inspection for selection: {xmin:.3f} - {xmax:.3f}")
            self.plot_spectrum_around_line(xmin, xmax, highlight_strongest=True)
        else:
            # Just update the population diagram without active lines
            debug_config.verbose("active_molecule", "Updating population diagram only")
            self.plot_renderer.render_population_diagram(self.islat.active_molecule)
            self.canvas.draw_idle()
        
        debug_config.info("active_molecule", "on_active_molecule_changed() completed")

    def on_molecule_parameter_changed(self, molecule_name, parameter_name, old_value, new_value):
        """
        Called when any molecule parameter changes.
        Since we rely entirely on molecule caching, we just need to trigger plot updates.
        """
        debug_config.info("main_plot", f"Parameter change: {molecule_name}.{parameter_name}: {old_value} → {new_value}")
        
        # Debug cache status before and after parameter change
        if (hasattr(self.islat, 'molecules_dict') and 
            molecule_name in self.islat.molecules_dict):
            
            molecule = self.islat.molecules_dict[molecule_name]
            
            # Debug molecule cache status
            if hasattr(self.plot_renderer, 'debug_molecule_cache_status'):
                cache_debug = self.plot_renderer.debug_molecule_cache_status(molecule)
                debug_config.trace("main_plot", f"Cache debug for {molecule_name}: {cache_debug}")
        
        # Check if this molecule is visible - if so, we need to update the main spectrum plot
        if (hasattr(self.islat, 'molecules_dict') and 
            molecule_name in self.islat.molecules_dict):
            
            molecule = self.islat.molecules_dict[molecule_name]
            
            # Only update plots if the molecule is visible
            #if self._convert_visibility_to_bool(molecule.is_visible):
            if molecule.is_visible:
                # The molecule's cache has already been invalidated by its parameter setter
                # We just need to trigger a plot update
                self.update_model_plot()
        
        # Check if the changed molecule is the active one for additional updates
        if (hasattr(self.islat, 'active_molecule') and 
            self.islat.active_molecule and 
            hasattr(self.islat.active_molecule, 'name') and
            self.islat.active_molecule.name == molecule_name):
            
            # If we have a current selection, refresh the line inspection and population diagram
            if hasattr(self, 'current_selection') and self.current_selection:
                xmin, xmax = self.current_selection
                self.plot_spectrum_around_line(xmin, xmax, highlight_strongest=True)
            else:
                # Just update the population diagram without active lines
                self.plot_renderer.render_population_diagram(self.islat.active_molecule)
                self.canvas.draw_idle()

    def on_molecule_deleted(self, molecule_name):
        """
        Handle molecule deletion by clearing relevant plot elements and updating displays.
        
        Parameters
        ----------
        molecule_name : str
            Name of the deleted molecule
        """
        # Clear model lines first
        self.clear_model_lines()
        
        # Clear active lines if they belong to the deleted molecule
        if (hasattr(self.islat, 'active_molecule') and 
            self.islat.active_molecule and 
            hasattr(self.islat.active_molecule, 'name') and
            self.islat.active_molecule.name == molecule_name):
            self.clear_active_lines()
        
        # Update all plots to reflect the change
        self.update_all_plots()
    
    def on_molecule_visibility_changed(self, molecule_name, is_visible):
        """
        Handle molecule visibility changes by delegating to PlotRenderer.
        Minimal logic here - PlotRenderer handles all the complexity and caching.
        
        Parameters
        ----------
        molecule_name : str
            Name of the molecule whose visibility changed
        is_visible : bool
            New visibility state
        """
        if not hasattr(self.islat, 'molecules_dict'):
            return
        
        # Get current selection for potential line inspection update
        current_selection = getattr(self, 'current_selection', None)
        active_molecule = getattr(self.islat, 'active_molecule', None)
        
        # Delegate everything to PlotRenderer's comprehensive method
        self.plot_renderer.handle_molecule_visibility_change(
            molecule_name=molecule_name,
            is_visible=is_visible,
            molecules_dict=self.islat.molecules_dict,
            wave_data=self.islat.wave_data,
            active_molecule=active_molecule,
            current_selection=current_selection
        )
        
        # Only canvas update needed in MainPlot
        self.canvas.draw_idle()

    def _update_summed_spectrum(self):
        """Update summed spectrum by delegating to PlotRenderer - minimal logic"""
        if not hasattr(self.islat, 'molecules_dict'):
            return
        
        # Delegate to PlotRenderer's optimized method that uses advanced caching
        self.plot_renderer._update_summed_spectrum_with_molecules(
            self.islat.molecules_dict, 
            self.islat.wave_data
        )
    
    def compute_fit_line(self, xmin=None, xmax=None, deblend=False):
        """
        Compute fit line using FittingEngine with data access.
        
        Parameters
        ----------
        xmin, xmax : float, optional
            Wavelength range. Uses current_selection if not provided.
        deblend : bool
            Whether to perform multi-component deblending
            
        Returns
        -------
        tuple or None
            (fit_result, fitted_wave, fitted_flux) or None if fitting fails
        """
        if xmin is None or xmax is None:
            if hasattr(self, 'current_selection') and self.current_selection:
                xmin, xmax = self.current_selection
            else:
                return None
        
        # Use vectorized mask for efficient data selection
        fit_mask = (self.islat.wave_data >= xmin) & (self.islat.wave_data <= xmax)
        x_fit = self.islat.wave_data[fit_mask]
        y_fit = self.islat.flux_data[fit_mask]
        
        if len(x_fit) < 5:
            return None
        
        try:
            fit_result, fitted_wave, fitted_flux = self.fitting_engine.fit_gaussian_line(
                x_fit, y_fit, xmin=xmin, xmax=xmax, deblend=deblend
            )
            self.fit_result = fit_result, fitted_wave, fitted_flux
            return self.fit_result
        except Exception as e:
            debug_config.error("main_plot", f"Error in fitting: {str(e)}")
            return None
    
    def find_single_lines(self, xmin=None, xmax=None):
        """
        Find single lines using LineAnalyzer with data processing.
        
        Parameters
        ----------
        xmin, xmax : float, optional
            Wavelength range. Uses current_selection if not provided.
            
        Returns
        -------
        list
            List of detected lines with properties
        """
        if xmin is None or xmax is None:
            if hasattr(self, 'current_selection') and self.current_selection:
                xmin, xmax = self.current_selection
            else:
                return []
        
        # Efficient data selection using vectorized operations
        range_mask = (self.islat.wave_data >= xmin) & (self.islat.wave_data <= xmax)
        range_wave = self.islat.wave_data[range_mask]
        range_flux = self.islat.flux_data[range_mask]
        
        if len(range_wave) < 10:
            return []
        
        try:
            detected_lines = self.line_analyzer.detect_lines_automatic(
                range_wave, range_flux, detection_type='both'
            )
            
            # Create optimized line data structure
            self.single_lines_list = []
            ylim = self.ax1.get_ylim()
            
            for line in detected_lines:
                line_info = {
                    "wavelength": line['wavelength'], 
                    "ylim": ylim,
                    "strength": line['line_strength'],
                    "type": line['type']
                }
                self.single_lines_list.append(line_info)
            
            return self.single_lines_list
        except Exception as e:
            debug_config.error("main_plot", f"Error in line detection: {str(e)}")
            return []
    
    def plot_single_lines(self):
        """Plot single lines on main plot with rendering."""
        self.update_model_plot()
        if not hasattr(self, 'single_lines_list') or not self.single_lines_list:
            return
            
        # Extract wavelengths for batch plotting
        wavelengths = [line['wavelength'] for line in self.single_lines_list]
        # Delegate to PlotRenderer for plotting
        self.plot_vertical_lines(wavelengths)
    
    def plot_saved_lines(self, saved_lines):
        """Plot saved lines using PlotRenderer with delegation."""
        self.plot_renderer.plot_saved_lines(saved_lines)

    def apply_theme(self, theme=None):
        """Apply theme to the plot and update colors"""
        if theme:
            self.theme = theme
        self._apply_plot_theming()
        # Refresh the plots to apply colors
        if hasattr(self, 'canvas'):
            self.canvas.draw()
        # Also update any existing plots to use colors
        self._refresh_existing_plots()
    
    def _refresh_existing_plots(self):
        """Refresh existing plots to use theme colors"""
        try:
            # This method can be called to refresh plots after theme changes
            if hasattr(self, 'update_all_plots'):
                self.update_all_plots()
        except:
            pass
    
    '''def on_cached_data_loaded(self, molecules_dict=None):
        """
        Called when cached molecular data is loaded from file.
        
        This method ensures that plots are properly updated when cache history
        is restored, utilizing the existing cached calculations rather than 
        recalculating everything.
        
        Parameters
        ----------
        molecules_dict : dict, optional
            Dictionary of loaded molecules. If None, uses self.islat.molecules_dict
        """
        if molecules_dict is None and hasattr(self.islat, 'molecules_dict'):
            molecules_dict = self.islat.molecules_dict
        
        if not molecules_dict:
            return'''
        
    def on_cached_data_loaded(self, molecules_dict=None):
        """
        Called when cached molecular data is loaded from file.
        
        Since we rely entirely on molecule caching, we just need to refresh
        the plots to display the loaded cached data.
        """
        if molecules_dict is None and hasattr(self.islat, 'molecules_dict'):
            molecules_dict = self.islat.molecules_dict
        
        if not molecules_dict:
            return
        
        debug_config.verbose("main_plot", f"Loading cached data for {len(molecules_dict)} molecules - using molecule cached calculations")
        
        # No cache clearing needed - just refresh plots to show molecule cached data
        self.update_all_plots()
        
        # Update population diagram if we have an active molecule
        if hasattr(self.islat, 'active_molecule') and self.islat.active_molecule:
            self.plot_renderer.render_population_diagram(self.islat.active_molecule)
            
        # If we have a current selection, refresh the line inspection
        if hasattr(self, 'current_selection') and self.current_selection:
            xmin, xmax = self.current_selection
            self.plot_spectrum_around_line(xmin, xmax, highlight_strongest=True)
        
        self.canvas.draw_idle()
        debug_config.verbose("main_plot", "Plot refresh completed - displaying cached molecular data")
        
        # If we have an active molecule, ensure its population diagram is updated
        if hasattr(self.islat, 'active_molecule') and self.islat.active_molecule:
            self.plot_renderer.render_population_diagram(self.islat.active_molecule)
            
        # If we have a current selection, refresh the line inspection
        if hasattr(self, 'current_selection') and self.current_selection:
            xmin, xmax = self.current_selection
            self.plot_spectrum_around_line(xmin, xmax, highlight_strongest=True)
        
        self.canvas.draw_idle()
        debug_config.verbose("main_plot", "Plot refresh completed - should now display cached molecular data")
    
    def validate_molecule_caches(self):
        """
        Validate all molecule caches and trigger updates if needed.
        
        This method checks each molecule's cache validity and updates
        plots only for molecules whose caches have been invalidated.
        """
        if not hasattr(self.islat, 'molecules_dict'):
            return
        
        molecules_needing_update = []
        
        for molecule_name, molecule in self.islat.molecules_dict.items():
            try:
                # Use molecule's built-in cache validation
                if hasattr(molecule, 'is_cache_valid'):
                    if not molecule.is_cache_valid():
                        molecules_needing_update.append(molecule_name)
                elif hasattr(molecule, '_dirty_flags'):
                    # Check if any important flags are dirty
                    if any(molecule._dirty_flags.get(flag, False) 
                          for flag in ['intensity', 'spectrum', 'flux']):
                        molecules_needing_update.append(molecule_name)
                        
            except Exception as e:
                debug_config.warning("main_plot", f"Error checking cache for molecule {molecule_name}: {e}")
                continue
        
        # Update plots only if there are molecules needing updates
        if molecules_needing_update:
            debug_config.info("main_plot", f"Updating plots for molecules with invalid caches: {molecules_needing_update}")
            self.update_all_plots()
        
        return molecules_needing_update
    
    def on_bulk_molecule_parameters_changed(self, parameter_changes):
        """
        Handle bulk parameter changes efficiently.
        
        This method is optimized for cases where multiple molecule parameters
        change at once (e.g., loading a saved state, applying global changes).
        It leverages molecule caching to update only what's necessary.
        
        Parameters
        ----------
        parameter_changes : dict
            Dictionary with structure: {molecule_name: {param_name: new_value, ...}, ...}
        """
        if not parameter_changes:
            return
        
        affected_visible_molecules = []
        active_molecule_affected = False
        
        # Check which molecules actually need visual updates
        for molecule_name, param_dict in parameter_changes.items():
            if (hasattr(self.islat, 'molecules_dict') and 
                molecule_name in self.islat.molecules_dict):
                
                molecule = self.islat.molecules_dict[molecule_name]
                
                # Check if molecule is visible (affects main plot)
                #if self._convert_visibility_to_bool(molecule.is_visible):
                if molecule.is_visible:
                    affected_visible_molecules.append(molecule_name)
                
                # Check if this is the active molecule (affects line inspection and population diagram)
                if (hasattr(self.islat, 'active_molecule') and 
                    self.islat.active_molecule and 
                    hasattr(self.islat.active_molecule, 'name') and
                    self.islat.active_molecule.name == molecule_name):
                    active_molecule_affected = True
        
        # Update main plot only if visible molecules were affected
        if affected_visible_molecules:
            self.update_model_plot()
        
        # Update line inspection and population diagram if active molecule was affected
        if active_molecule_affected:
            if hasattr(self, 'current_selection') and self.current_selection:
                xmin, xmax = self.current_selection
                self.plot_spectrum_around_line(xmin, xmax, highlight_strongest=True)
            else:
                # Just update the population diagram
                self.plot_renderer.render_population_diagram(self.islat.active_molecule)
                self.canvas.draw_idle()
    
    def get_molecule_cache_status(self):
        """
        Get cache status for all molecules for debugging purposes.
        
        Returns
        -------
        dict
            Dictionary with cache status information for each molecule
        """
        cache_status = {}
        
        if not hasattr(self.islat, 'molecules_dict'):
            return cache_status
        
        for molecule_name, molecule in self.islat.molecules_dict.items():
            try:
                status = {
                    'name': molecule_name,
                    'visible': molecule.is_visible,
                    'cache_valid': None,
                    'cache_stats': None,
                    'parameter_hash': None
                }
                
                # Get cache validity
                if hasattr(molecule, 'is_cache_valid'):
                    status['cache_valid'] = molecule.is_cache_valid()
                
                # Get cache statistics
                if hasattr(molecule, 'get_cache_stats'):
                    status['cache_stats'] = molecule.get_cache_stats()
                
                # Get current parameter hash
                if hasattr(molecule, 'get_parameter_hash'):
                    status['parameter_hash'] = molecule.get_parameter_hash()
                
                cache_status[molecule_name] = status
                
            except Exception as e:
                cache_status[molecule_name] = {
                    'name': molecule_name,
                    'error': str(e)
                }
        
        return cache_status
    
    def debug_molecule_cache_usage(self):
        """
        Debug method to check if molecules are using their cached data properly.
        
        Returns information about cache state and usage for troubleshooting.
        """
        if not hasattr(self.islat, 'molecules_dict'):
            return "No molecules_dict found"
        
        debug_info = []
        
        for molecule_name, molecule in self.islat.molecules_dict.items():
            try:
                info = {
                    'name': molecule_name,
                    'has_cached_intensity': False,
                    'has_cached_spectrum': False,
                    'has_plot_data': False,
                    'cache_stats': {},
                    'visible': molecule.is_visible
                }
                
                # Check for cached intensity
                if hasattr(molecule, '_intensity_cache') and molecule._intensity_cache.get('data'):
                    info['has_cached_intensity'] = True
                
                # Check for cached spectrum
                if hasattr(molecule, '_spectrum_cache') and molecule._spectrum_cache.get('data'):
                    info['has_cached_spectrum'] = True
                elif hasattr(molecule, 'spectrum') and molecule.spectrum:
                    info['has_cached_spectrum'] = True
                
                # Check for plot data
                if hasattr(molecule, 'plot_lam') and hasattr(molecule, 'plot_flux'):
                    if molecule.plot_lam is not None and molecule.plot_flux is not None:
                        info['has_plot_data'] = True
                
                # Get cache statistics
                if hasattr(molecule, 'get_cache_stats'):
                    info['cache_stats'] = molecule.get_cache_stats()
                
                debug_info.append(info)
                
            except Exception as e:
                debug_info.append({
                    'name': molecule_name,
                    'error': str(e)
                })
        
        return debug_info<|MERGE_RESOLUTION|>--- conflicted
+++ resolved
@@ -130,7 +130,6 @@
 
                 if self.theme.get(f'ax{ax.get_gid()}_grid', False):
                     #print(f"Applying grid to ax{ax.get_gid()}")
-<<<<<<< HEAD
                     ax.grid(True, color=self.theme.get("axis_text_label_color", self.theme.get("foreground", "#F0F0F0")), alpha=0.3, linestyle='-', linewidth=0.5)
                 # Set grid colors if grid is enabled
                 #ax.grid(True, color=self.theme.get("axis_text_label_color", self.theme.get("foreground", "#F0F0F0")), alpha=0.3, linestyle='-', linewidth=0.5)
@@ -141,15 +140,6 @@
             #         self.toolbar.configure(bg=self.theme.get("toolbar", "#23272A"))
             #     except:
             #         pass
-=======
-                    ax.grid(True, color=self.theme.get("axis_text_label_color", self.theme.get("foreground", "#F0F0F0")), alpha=0.3, linestyle='-', linewidth=0.5)            
-            # Apply theme to toolbar if possible
-            if hasattr(self.toolbar, 'configure'):
-                try:
-                    self.toolbar.configure(bg=self.theme.get("toolbar", "#23272A"))
-                except:
-                    pass
->>>>>>> 3a95e2f7
             
             # # Try to style toolbar buttons
             # if hasattr(self.toolbar, 'winfo_children'):
@@ -294,14 +284,9 @@
         except Exception as e:
                 #mol_name = self._get_molecule_display_name(molecule)
                 debug_config.warning("main_plot", f"Could not get flux form molecule dict: {e}")
-<<<<<<< HEAD
-        print("enter render _main_spectrum_plot")
-        # Delegate rendering to PlotRenderer for clean separation of concerns
-=======
     
         wave_data = self.islat.wave_data - (self.islat.wave_data / c.SPEED_OF_LIGHT_KMS * self.islat.molecules_dict.global_stellar_rv)
         
->>>>>>> 3a95e2f7
         self.plot_renderer.render_main_spectrum_plot(
             wave_data,
             self.islat.flux_data,
