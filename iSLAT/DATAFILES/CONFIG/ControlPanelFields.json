--- conflicted
+++ resolved
@@ -6,17 +6,6 @@
             "datatype": "float",
             "format": "{:.2f}",
             "default": 140.0,
-<<<<<<< HEAD
-            "width": 6
-        },
-        "stellar_rv": {
-            "label": "Stellar RV:",
-            "property": "stellar_rv",
-            "datatype": "float",
-            "format": "{:.2f}",
-            "default": 0.0,
-            "width": 7
-=======
             "width": 12
         },
         "stellar_rv": {
@@ -26,7 +15,6 @@
             "format": "{:.2f}",
             "default": 0.0,
             "width": 12
->>>>>>> 3a95e2f7
         }
     },
     "molecule_fields": {
@@ -52,11 +40,7 @@
             "datatype": "float",
             "format": "{:.2e}",
             "default": 1e15,
-<<<<<<< HEAD
             "width": 7
-=======
-            "width": 12
->>>>>>> 3a95e2f7
         },
         "fwhm": {
             "label": "FWHM:",
