iSLAT_version = 'v5.00.00'

# Import necessary modules
import numpy as np
import pandas as pd
import os
import time

from .Modules.FileHandling.iSLATFileHandling import load_user_settings, read_default_molecule_parameters, read_initial_molecule_parameters, read_save_data, read_HITRAN_data, read_from_user_csv, read_default_csv, read_spectral_data
from .Modules.FileHandling.iSLATFileHandling import molsave_file_name, save_folder_path

import iSLAT.Constants as c
from .Modules.GUI import *
from .Modules.DataTypes.Molecule import Molecule
from .Modules.DataTypes.MoleculeDict import MoleculeDict
from .Modules.Debug.DebugConfig import debug_config

class iSLAT:
    """
    iSLAT class to handle the iSLAT functionalities.
    This class is used to initialize the iSLAT application, load user settings, and manage the main functionalities.
    """

    def __init__(self):
        """
        Initialize the iSLAT application with minimal setup.
        """
        # === CORE STATE ===
        self._user_settings = None
        self._active_molecule = None
        self.GUI = None
        
        # Initialize collections
        self.molecules_dict = MoleculeDict(global_pixels_per_fwhm=self.user_settings.get("pixels_per_fwhm"))
        self.callbacks = {}
        
        # === CALLBACK SYSTEM ===
        self._active_molecule_change_callbacks = []
        
        # === LAZY LOADING FLAGS ===
        self._initial_molecule_parameters = None
        self._molecules_parameters_default = None
        self._default_molecule_csv_data = None
        self._user_saved_molecules = None
        self._molecules_data_default = None
        self._startup_optimizations_applied = False
        self._molecules_loaded = False  # Track if molecules have been initialized
        
        # === MOLECULE CONSTANTS ===
        # Define molecule constants (use tuples for immutability and performance)
        self.mols = ("H2", "HD", "H2O", "H218O", "CO2", "13CO2", "CO", "13CO", "C18O", "CH4", "HCN", "H13CN", "NH3", "OH", "C2H2", "13CCH2", "C2H4", "C4H2", "C2H6", "HC3N")
        self.basem = ("H2", "H2", "H2O", "H2O", "CO2", "CO2", "CO", "CO", "CO", "CH4", "HCN", "HCN", "NH3", "OH", "C2H2", "C2H2", "C2H4", "C4H2", "C2H6", "HC3N")
        self.isot = (1, 2, 1, 2, 1, 2, 1, 2, 3, 1, 1, 2, 1, 1, 1, 2, 1, 1, 1, 1)
        
        # === PHYSICAL PARAMETERS ===
        self.wavelength_range = c.WAVELENGTH_RANGE
        #self._display_range = (23.52, 25.41)
        # Note: Global parameters (distance, stellar_rv, fwhm, intrinsic_line_width) are now managed entirely by MoleculeDict

        # === DATA CONTAINERS ===
        self.hitran_data = {}
        #self._hitran_file_cache = {}  # Cache for HITRAN file data to avoid re-reading
        self.input_line_list = None
        self.output_line_measurements = None
        
        # === PERFORMANCE FLAGS ===
        self._use_parallel_processing = False
        self._defer_spectrum_rendering = False  # Flag to defer spectrum rendering during initialization
        self._batch_update_in_progress = False  # Flag to prevent redundant updates during batch operations

    # === MOLECULE MANAGEMENT METHODS ===
    def _set_initial_active_molecule(self):
        """Set the initial active molecule based on user settings and available molecules."""
        active_molecule_name = self.user_settings.get("default_active_molecule", "H2O")
        
        if active_molecule_name in self.molecules_dict:
            self._active_molecule = self.molecules_dict[active_molecule_name]

    def init_molecules(self, mole_save_data=None, use_parallel=False):
        """
        Initialize molecules with automatic optimization and spectrum-aware loading.
        
        Parameters
        ----------
        mole_save_data : dict, list, or None
            Molecule data to load. If None, loads from user_saved_molecules.
        spectrum_optimized : bool, default False
            If True, optimizes loading for the loaded spectrum's wavelength range.
        use_parallel : bool, default False
            If True, uses parallel processing for loading.
        """
        # If spectrum is loaded, optimize for its wavelength range
        if hasattr(self, 'wave_data'):
            spectrum_range = (self.wave_data.min(), self.wave_data.max())
            self.wavelength_range = spectrum_range
        
        # Use parallel processing setting if not explicitly provided
        if not use_parallel:
            use_parallel = self._use_parallel_processing if hasattr(self, '_use_parallel_processing') else False
        
        # Lazy load user_saved_molecules if needed
        if mole_save_data is None:
            mole_save_data = self.user_saved_molecules

        # Validate and process input data
        if not mole_save_data:
            print("Warning: No molecule data provided for initialization")
            return False

        # Convert to list format efficiently
        if isinstance(mole_save_data, dict):
            molecules_list = [mol for mol in mole_save_data.values() if mol.get("Molecule Name") and mol.get("Molecule Name") not in self.molecules_dict]
            parms = self.initial_molecule_parameters
        elif isinstance(mole_save_data, list):
            molecules_list = mole_save_data
            parms = self.initial_molecule_parameters
            parms['default'] = self.molecules_parameters_default

        if not molecules_list:
            print("No new molecules to load.")
            return False

        try:
            start_time = time.time()
            results = self.molecules_dict.load_molecules(
                molecules_list, 
                parms,
            )
            
            elapsed_time = time.time() - start_time
            print(f"Loaded {len(results)} molecules in {elapsed_time:.3f}s")
            
            if results["success"] > 0:
                print(f"Loaded {results['success']} molecules")
            
            if results["failed"] > 0:
                print(f"Failed to load {results['failed']} molecules")
                for error in results["errors"]:
                    print(f"  - {error}")

            self._set_initial_active_molecule()
            return True
                    
        except Exception as e:
            print(f"Error loading molecules: {e}")

    def add_molecule_from_hitran(self, refresh=True, hitran_files=None, molecule_names=None, 
                                base_molecules=None, isotopes=None, use_parallel=False):
        """
        Adds one or more molecules to the iSLAT instance from HITRAN files.
        
        Parameters:
        -----------
        refresh : bool
            Whether to refresh the GUI after adding molecules
        hitran_files : str or list
            Single file path or list of file paths. If None, opens file dialog for multiple selection
        molecule_names : str or list
            Single molecule name or list of molecule names corresponding to files
        base_molecules : str or list
            Single base molecule or list of base molecules (currently unused)
        isotopes : int or list
            Single isotope or list of isotopes (currently unused)
        use_parallel : bool, default False
            Whether to prefer parallel loading when beneficial
        """
        if hitran_files is None:
            hitran_files = GUI.file_selector(title='Choose HITRAN Data Files (select multiple with Ctrl/Cmd)',
                                                  filetypes=[('PAR Files', '*.par')],
                                                  initialdir=os.path.abspath("DATAFILES/HITRANdata"))
            
        if not hitran_files:
            print("No HITRAN files selected.")
            return
        
        # Convert single file to list for consistent processing
        if isinstance(hitran_files, str):
            hitran_files = [hitran_files]
        
        # Convert molecule_names to list if provided as single string
        if molecule_names is not None and isinstance(molecule_names, str):
            molecule_names = [molecule_names]
        
        # Prepare molecule data for parallel processing
        molecules_data = []
        
        for i, hitran_file in enumerate(hitran_files):
            # Get molecule name for this file
            if molecule_names is not None and i < len(molecule_names):
                molecule_name = molecule_names[i]
            else:
                # Extract molecule name from file name
                molecule_file_name = os.path.basename(hitran_file)
                molecule_name = molecule_file_name
                # Clean up the molecule name for use as a Python identifier and display
                molecule_name = molecule_name.translate({ord(i): None for i in '_$^{}'})
                molecule_name = molecule_name.translate({ord(i): "_" for i in ' -'})
                if molecule_name and molecule_name[0].isdigit():
                    molecule_name = 'm_' + molecule_name
                molecule_name = molecule_name.upper()
            
            # Prepare molecule data dictionary for parallel processing
            mol_data = {
                "name": molecule_name,
                "Molecule Name": molecule_name,
                "file": hitran_file,
                "hitran_data": hitran_file,
                "label": molecule_name,
                "Molecule Label": molecule_name
            }
            molecules_data.append(mol_data)
        
        print(f"Loading {len(molecules_data)} HITRAN molecule(s)...")
        
        try:
            start_time = time.time()
            
            results = self.molecules_dict.load_molecules(
                molecules_data, 
                self.initial_molecule_parameters,
                strategy="auto",
                force_multiprocessing=use_parallel or self.use_parallel_processing
            )
            
            elapsed_time = time.time() - start_time
            success_count = results["success"]
            
            print(f"Loading completed in {elapsed_time:.3f}s")
            
            if success_count > 0:
                print(f"Successfully loaded {success_count} molecules.")
                
                # Trigger GUI refresh if requested
                if refresh and hasattr(self, 'GUI') and self.GUI is not None:
                    try:
                        self.GUI.control_panel.refresh_from_molecules_dict()
                        self.GUI.plot.update_model_plot()
                        print("GUI molecule list and plot refreshed.")
                    except Exception as e:
                        print(f"Warning: Could not refresh GUI: {e}")
            else:
                print("No molecules were successfully loaded.")
            
            if results["failed"] > 0:
                print(f"Failed to load {results['failed']} molecules:")
                for error in results.get("errors", []):
                    print(f"  - {error}")
                    
        except Exception as e:
            print(f"Error during molecule loading: {e}")
            print("No molecules were loaded due to the error.")

    def check_HITRAN(self):
        """
        Checks that all expected HITRAN files are present and loads them efficiently.
        Only loads when specifically requested to avoid startup delays.
        """
        if not self.user_settings.get("auto_load_hitran", False):
            print("HITRAN auto-loading disabled. Files will be loaded on demand.")
            return
            
        print("Checking HITRAN files:")

        if self.user_settings.get("first_startup", False) or self.user_settings.get("reload_default_files", False):
            print('First startup or reload_default_files is True. Loading default HITRAN files ...')
            
            for mol, bm, iso in zip(self.mols, self.basem, self.isot):
                hitran_file = f"HITRANdata/data_Hitran_2020_{mol}.par"
                if not os.path.exists(hitran_file):
                    print(f"WARNING: HITRAN file for {mol} not found at {hitran_file}")
                    self.hitran_data[mol] = {"lines": [], "base_molecule": bm, "isotope": iso, "file_path": hitran_file}
                    continue

                try:
                    lines = read_HITRAN_data(hitran_file)
                    if lines:
                        self.hitran_data[mol] = {"lines": lines, "base_molecule": bm, "isotope": iso, "file_path": hitran_file}
                    else:
                        self.hitran_data[mol] = {"lines": [], "base_molecule": bm, "isotope": iso, "file_path": hitran_file}
                except Exception as e:
                    print(f"ERROR: Failed to load HITRAN file for {mol}: {e}")
                    self.hitran_data[mol] = {"lines": [], "base_molecule": bm, "isotope": iso, "file_path": hitran_file}
        else:
            print('Not the first startup and reload_default_files is False. Skipping HITRAN files loading.')

        print("Finished HITRAN file check.\n")
    
    def load_default_molecules(self, reset=True, use_parallel=False): # Needs updated
        """
        Loads default molecules into the molecules_dict with sequential loading by default.
        
        Parameters
        ----------
        reset : bool, optional
            If True, clears existing molecules before loading defaults. Default is True.
        use_parallel : bool, optional
            If True, uses parallel loading. Default is False for sequential loading.
        """
        # Initialize molecules_dict if needed
        if not hasattr(self, "molecules_dict"):
            self.molecules_dict = MoleculeDict()

        if reset:
            print("Resetting molecules_dict to empty.")
            self.molecules_dict.clear()

        try:
            # Lazy load default molecule data
            if self.default_molecule_csv_data is None:
                print("Loading default molecule CSV data...")
                self.default_molecule_csv_data = read_default_csv()
                
            if not self.default_molecule_csv_data:
                print("Error: Could not load default molecule CSV data.")
                return
            
            # Use parallel loading setting
            use_parallel_loading = use_parallel or self.use_parallel_processing
            self.init_molecules(self.default_molecule_csv_data, use_parallel=use_parallel_loading)
<<<<<<< HEAD
            if hasattr(self, 'GUI') and self.GUI is not None:
                    try:
                        self.GUI.control_panel.refresh_from_molecules_dict()
                        self.GUI.plot.update_model_plot()
                        print("GUI molecule list and plot refreshed.")
                    except Exception as e:
                        print(f"Warning: Could not refresh GUI: {e}")
                        
=======
            # Update GUI components
            if hasattr(self, 'GUI'):
                if hasattr(self.GUI, 'control_panel'):
                    self.GUI.control_panel.refresh_from_molecules_dict()
                if hasattr(self.GUI, 'plot'):
                    self.GUI.plot.update_all_plots()
                if hasattr(self.GUI, 'data_field'):
                    self.GUI.data_field.insert_text(
                        f'Successfully loaded parameters from defaults',
                        clear_first=True
                    )
>>>>>>> b0181ab1
            print(f"Successfully loaded {len(self.molecules_dict)} default molecules.")
                
        except Exception as e:
            print(f"Error loading default molecules: {e}")
            raise

    def get_mole_save_data(self):
        # Check to see if a save for the current spectrum file exists
        if hasattr(self, 'loaded_spectrum_file') and self.loaded_spectrum_file:
            spectrum_base_name = os.path.splitext(self.loaded_spectrum_name)[0]
            formatted_mol_save_file_name = f"{spectrum_base_name}-{molsave_file_name}"
            molsave_path = save_folder_path
            full_path = os.path.join(molsave_path, formatted_mol_save_file_name)
            if os.path.exists(full_path):
                print(f"Loading molecules from saved file: {full_path}")
                mole_save_data = read_from_user_csv(molsave_path, formatted_mol_save_file_name)
            else:
                print(f"Warning: Mole save path does not exist: {molsave_path}")
                mole_save_data = None
        else:
            mole_save_data = None   
        
        return mole_save_data

    def _initialize_molecules_for_spectrum(self):
        """
        Initialize molecules optimized for the loaded spectrum's wavelength range.
        This method is called automatically after a spectrum is loaded.
        """
        if not hasattr(self, 'wave_data'):
            print("Warning: No spectrum data available for molecule optimization")
            return
            
        # Optimize wavelength range for the loaded spectrum
        spectrum_range = (self.wave_data.min(), self.wave_data.max())
        print(f"Initializing molecules for spectrum range: {spectrum_range[0]:.1f} - {spectrum_range[1]:.1f} µm")
        
        # Set optimized wavelength range before loading molecules
        self.wavelength_range = spectrum_range

        mole_save_data = self.get_mole_save_data() 
        
        try:
            # Apply full optimizations now that we're loading molecules
            if not hasattr(self, '_full_optimizations_applied'):
                print("Applying optimizations for molecule loading...")
            
            # Initialize molecules with spectrum-optimized settings
            start_time = time.time()
            
            # Use the most efficient initialization method with spectrum optimization
            self.init_molecules(mole_save_data=mole_save_data)

            elapsed_time = time.time() - start_time
            self._molecules_loaded = True
            
            print(f"Molecule initialization completed in {elapsed_time:.3f}s")
            print(f"Loaded {len(self.molecules_dict)} molecules optimized for spectrum")
            
            # Print performance summary
            self._print_performance_summary(elapsed_time)
                
        except Exception as e:
            print(f"Error initializing molecules for spectrum: {e}")
            self._molecules_loaded = False

    # === SPECTRUM METHODS ===
    def load_spectrum(self, file_path=None):
        """
        Load a spectrum from file or show file dialog.
        
        Parameters
        ----------
        file_path : str, optional
            Path to spectrum file. If None, shows file dialog.
            
        Returns
        -------
        bool
            True if spectrum loaded successfully, False otherwise.
            
        Raises
        ------
        FileNotFoundError
            If file_path doesn't exist.
        ValueError  
            If file format is not supported.
        """
        #filetypes = [('CSV Files', '*.csv'), ('TXT Files', '*.txt'), ('DAT Files', '*.dat')]
        spectra_directory = os.path.abspath("DATAFILES/EXAMPLE-data")
        if file_path is None:
            file_path = GUI.file_selector(
                title='Choose Spectrum Data File',
                initialdir=spectra_directory
            )

        if file_path:
            try:
                # Check if file exists
                if not os.path.exists(file_path):
                    raise FileNotFoundError(f"Spectrum file not found: {file_path}")
                
                # Use the new read_spectral_data function
                df = read_spectral_data(file_path)
                
                if df.empty:
                    print(f"Failed to load spectrum from {file_path}")
                    return False
                
            except FileNotFoundError as e:
                print(f"Error: {e}")
                return False
            except Exception as e:
                print(f"Error loading spectrum from {file_path}: {e}")
                return False
            
            # Check if required columns exist
            required_columns = ['wave', 'flux']
            optional_columns = ['err', 'cont']
            
            if not all(col in df.columns for col in required_columns):
                print(f"Error: Required columns {required_columns} not found in {file_path}")
                print(f"Available columns: {list(df.columns)}")
                return False
            
            # Load required data
            self.wave_data = np.array(df['wave'].values) * self.user_settings.get("wave_data_scalar", 1.0)
            self.wave_data_original = self.wave_data.copy()
            self.flux_data = np.array(df['flux'].values) * self.user_settings.get("flux_data_scalar", 1.0)
            
            # Load optional data with defaults if not present
            if 'err' in df.columns:
                self.err_data = np.array(df['err'].values)
            else:
                # Create default error array (e.g., 10% of flux)
                self.err_data = np.abs(self.flux_data) * 0.1
                print("Warning: No 'err' column found. Using 10% of flux as default error.")
            
            if 'cont' in df.columns:
                self.continuum_data = np.array(df['cont'].values)
            else:
                # Create default continuum array (zeros or ones)
                self.continuum_data = np.ones_like(self.flux_data)
                print("Warning: No 'cont' column found. Using ones as default continuum.")
            
            print(f"Successfully loaded spectrum from {file_path}")
            print(f"  Wavelength range: {self.wave_data.min():.3f} - {self.wave_data.max():.3f}")
            print(f"  Data points: {len(self.wave_data)}")

            # Store the loaded file path and name
            self.loaded_spectrum_file = file_path
            self.loaded_spectrum_name = os.path.basename(file_path)

            # Initialize molecules after spectrum is loaded (most efficient approach)
            if not self._molecules_loaded:
                self._initialize_molecules_for_spectrum()
            else:
                # Update existing molecules with new wavelength range if needed
                spectrum_range = (self.wave_data.min(), self.wave_data.max())
                self.molecules_dict.bulk_update_parameters({'wavelength_range': spectrum_range})
                self.update_model_spectrum()
                print(f"Updated existing molecules for new wavelength range: {spectrum_range[0]:.3f} - {spectrum_range[1]:.3f}")

            # Set display limits based on loaded spectrum
            fig_max_limit = np.nanmax(self.wave_data)
            fig_min_limit = np.nanmin(self.wave_data)

            display_first_entry = round((fig_min_limit + (fig_max_limit - fig_min_limit) / 2), 2)
            display_second_entry = round((display_first_entry + (fig_max_limit - fig_min_limit) / 10), 2)

            self.display_range = (display_first_entry, display_second_entry)

            # Initialize GUI after molecules are loaded
            if not hasattr(self, "GUI") or self.GUI is None:
                pass

            else:
                # GUI already exists, just update the spectrum display
                print("Updating existing GUI with new spectrum...")
                if hasattr(self.GUI, "plot") and self.GUI.plot is not None:
                    self.GUI.plot.update_model_plot()
                    if hasattr(self.GUI.plot, 'canvas'):
                        self.GUI.plot.canvas.draw()
                        
                # Update file label
                if (hasattr(self.GUI, "file_interaction_pane") and 
                    hasattr(self, 'loaded_spectrum_name')):
                    self.GUI.file_interaction_pane.update_file_label(self.loaded_spectrum_name)
                self.update_model_spectrum()
            
            print("Spectrum loaded successfully")
            return True
        else:
            print("No spectrum was loaded")
            return False

    def update_model_spectrum(self, force_recalculate=False, use_parallel=False):
        """
        Update model spectrum using sequential calculations by default.
        
        Parameters
        ----------
        force_recalculate : bool, default False
            If True, forces recalculation of all molecule intensities and spectra.
        use_parallel : bool, default False
            If True, uses parallel recalculation. Default is False for sequential processing.
            
        Returns
        -------
        None
            Updates self.sum_spectrum_flux with the calculated model spectrum.
        """
        if not hasattr(self, 'molecules_dict') or not hasattr(self, 'wave_data'):
            self.sum_spectrum_flux = np.array([])
            return
        
        if force_recalculate:
            use_parallel_calc = use_parallel or self.use_parallel_processing
            
            if use_parallel_calc:
                # Use parallel recalculation only if explicitly enabled
                print("Force recalculating all molecule spectra using parallel processing...")
                self.molecules_dict.bulk_recalculate()
            else:
                # Sequential recalculation (default)
                print("Force recalculating all molecule spectra sequentially...")
                self.molecules_dict.bulk_recalculate()
        
        try:
            # Use the optimized cached summed flux from MoleculeDict
            self.sum_spectrum_flux = self.molecules_dict.get_summed_flux(self.wave_data, visible_only=True)
            
            # Update individual molecule fluxes if needed
            self.molecules_dict.update_molecule_fluxes(self.wave_data)
            
        except Exception as e:
            print(f"Error updating model spectrum: {e}")
            self.sum_spectrum_flux = np.zeros_like(self.wave_data) if hasattr(self, 'wave_data') else np.array([])

    # === CALLBACK SYSTEM ===
    def register_callback(self, event_type, callback_func):
        """Register a callback for specific events."""
        if event_type not in self.callbacks:
            self.callbacks[event_type] = []
        
        if callback_func not in self.callbacks[event_type]:
            self.callbacks[event_type].append(callback_func)

    def unregister_callback(self, event_type, callback_func):
        """Remove a callback for specific events.""" 
        if event_type in self.callbacks:
            self.callbacks[event_type] = [cb for cb in self.callbacks[event_type] if cb != callback_func]

    def _trigger_callbacks(self, event_type, *args, **kwargs):
        """Trigger all callbacks for an event type."""
        for callback in self.callbacks.get(event_type, []):
            try:
                callback(*args, **kwargs)
            except Exception as e:
                print(f"Callback error in {event_type}: {e}")
    
    def add_active_molecule_change_callback(self, callback):
        """Add a callback function to be called when active molecule changes"""
        self._active_molecule_change_callbacks.append(callback)
    
    def remove_active_molecule_change_callback(self, callback):
        """Remove a callback function for active molecule changes"""
        if callback in self._active_molecule_change_callbacks:
            self._active_molecule_change_callbacks.remove(callback)
    
    def _notify_active_molecule_change(self, old_molecule, new_molecule):
        """Notify all callbacks that the active molecule has changed"""
        debug_config.verbose("active_molecule", f"Notifying {len(self._active_molecule_change_callbacks)} callbacks")
        for i, callback in enumerate(self._active_molecule_change_callbacks):
            try:
                callback_name = callback.__name__ if hasattr(callback, '__name__') else str(callback)
                debug_config.trace("active_molecule", f"Calling callback {i+1}: {callback_name}")
                callback(old_molecule, new_molecule)
                debug_config.trace("active_molecule", f"Callback {i+1} completed successfully")
            except Exception as e:
                debug_config.error("active_molecule", f"Error in callback {i+1}: {e}")
        debug_config.verbose("active_molecule", "All callbacks completed")

    # === UTILITY METHODS ===
    def _safe_load_data(self, loader_func, cache_attr, error_message):
        """Helper method to safely load and cache data."""
        try:
            if not hasattr(self, cache_attr) or getattr(self, cache_attr) is None:
                data = loader_func()
                setattr(self, cache_attr, data)
            return getattr(self, cache_attr)
        except Exception as e:
            print(f"{error_message}: {e}")
            return None

    # === GUI METHODS ===
    def init_gui(self):
        """
        Initialize the GUI components of iSLAT.
        This function sets up the main window, menus, and other GUI elements.
        """
        try:
            if not hasattr(self, "GUI") or self.GUI is None:
                from .Modules.GUI import GUI as GUIClass
                
                self.GUI = GUIClass(
                    master=None,
                    molecule_data=getattr(self, 'molecules_dict', None),
                    wave_data=getattr(self, 'wave_data', None),
                    flux_data=getattr(self, 'flux_data', None),
                    config=self.user_settings,
                    islat_class_ref=self
                )
                
                if self.GUI is None:
                    raise RuntimeError("Failed to create GUI object")
            
            if hasattr(self.GUI, 'start') and callable(self.GUI.start):
                self.GUI.start()
                
                # Immediately display spectrum after GUI starts if we have data
                if (hasattr(self, 'wave_data') and hasattr(self, 'flux_data') and 
                    hasattr(self.GUI, "plot") and self.GUI.plot is not None):
                    try:
                        print("Displaying spectrum in GUI...")
                        self.GUI.plot.update_model_plot()
                        
                        # Force immediate canvas update to ensure spectrum is visible
                        if hasattr(self.GUI.plot, 'canvas'):
                            self.GUI.plot.canvas.draw()
                            
                        print("Spectrum displayed successfully")
                        
                        # Update file label if available
                        if (hasattr(self.GUI, "file_interaction_pane") and 
                            hasattr(self, 'loaded_spectrum_name')):
                            self.GUI.file_interaction_pane.update_file_label(self.loaded_spectrum_name)
                            
                    except Exception as e:
                        print(f"Warning: Error displaying spectrum during GUI init: {e}")
                        
            else:
                raise AttributeError(f"GUI object does not have a callable 'start' method")
                
        except Exception as e:
            print(f"Error initializing GUI: {e}")
            import traceback
            traceback.print_exc()
            print("GUI initialization failed. Running in headless mode.")
            self.GUI = None
            raise

    def run(self):
        """
        Run the iSLAT application.
        """
        print("\n" + "="*60)
        print(f"iSLAT {iSLAT_version} - interactive Spectral-Line Analysis Tool")
        print("="*60)
        
        try:
            print("\n" + "="*60)
            print("Please select a spectrum file to load.")
            print("="*60)
            self.load_spectrum()
            self.init_gui()
            
        except Exception as e:
            print(f"Error during iSLAT initialization: {e}")
            import traceback
            traceback.print_exc()
            raise
    
    # === LAZY LOADING PROPERTIES ===
    @property
    def user_settings(self):
        """Lazy load user settings only when needed."""
        if self._user_settings is None:
            self._user_settings = load_user_settings()
        return self._user_settings

    @property
    def initial_molecule_parameters(self):
        """Lazy load initial molecule parameters only when needed."""
        if self._initial_molecule_parameters is None:
            self._initial_molecule_parameters = read_initial_molecule_parameters()
        return self._initial_molecule_parameters

    @property
    def molecules_parameters_default(self):
        """Lazy load default molecule parameters only when needed."""
        if self._molecules_parameters_default is None:
            self._molecules_parameters_default = read_default_molecule_parameters()
        return self._molecules_parameters_default

    @property
    def default_molecule_csv_data(self):
        """Lazy load default molecule CSV data with safe error handling."""
        return self._safe_load_data(read_default_csv,'_default_molecule_csv_data', "Failed to load default molecules")
    
    @default_molecule_csv_data.setter
    def default_molecule_csv_data(self, value):
        self._default_molecule_csv_data = value

    @property
    def molecules_data_default(self):
        """Lazy load default molecules data only when needed."""
        if self._molecules_data_default is None:
            self._molecules_data_default = c.MOLECULES_DATA.copy()
        return self._molecules_data_default
    
    @property
    def user_saved_molecules(self):
        """Lazy load user saved molecules data with safe error handling."""
        return self._safe_load_data(read_from_user_csv, '_user_saved_molecules', "Failed to load user molecules")
        
    @user_saved_molecules.setter 
    def user_saved_molecules(self, value):
        """Set user saved molecules data."""
        self._user_saved_molecules = value

    # === REMAINING PROPERTIES ===
    @property
    def use_parallel_processing(self):
        """Check if parallel processing is enabled"""
        return getattr(self, '_use_parallel_processing', False)
    
    @property
    def active_molecule(self):
        return self._active_molecule
    
    @active_molecule.setter
    def active_molecule(self, molecule):
        """
        Sets the active molecule based on the provided name or object.
        """
        old_molecule = getattr(self, '_active_molecule', None)
        old_name = getattr(old_molecule, 'name', old_molecule)
        new_name = getattr(molecule, 'name', molecule) if hasattr(molecule, 'name') else molecule
        
        debug_config.info("active_molecule", f"Setting active molecule from {old_name} to {new_name}")
        
        try:
            if isinstance(molecule, Molecule):
                self._active_molecule = molecule
            elif isinstance(molecule, str):
                if hasattr(self, 'molecules_dict') and molecule in self.molecules_dict:
                    self._active_molecule = self.molecules_dict[molecule]
                else:
                    raise ValueError(f"Molecule '{molecule}' not found in the dictionary.")
            else:
                raise TypeError("Active molecule must be a Molecule object or a string representing the molecule name.")
            
            # Trigger callbacks using the new unified callback system
            self._trigger_callbacks('active_molecule_changed', old_molecule, self._active_molecule)
            
            # Also maintain backwards compatibility with old callback system
            debug_config.verbose("active_molecule", f"Notifying {len(self._active_molecule_change_callbacks)} callbacks of change")
            self._notify_active_molecule_change(old_molecule, self._active_molecule)
                
        except Exception as e:
            debug_config.error("active_molecule", f"Error setting active molecule: {e}")
            # Don't change the active molecule if there's an error
        
    @property
    def display_range(self):
        """tuple: Display range for the spectrum plot."""
        return self._display_range
    
    @display_range.setter
    def display_range(self, value):
        """
        Sets the display range for the spectrum plot.
        The value should be a tuple of two floats representing the start and end wavelengths.
        """
        if isinstance(value, tuple) and len(value) == 2:
            self._display_range = value
            if hasattr(self, "GUI") and hasattr(self.GUI, "plot"):
                self.GUI.plot.match_display_range()
        else:
            raise ValueError("Display range must be a tuple of two floats (start, end).")
    
    def _print_performance_summary(self, molecule_load_time):
        """Print a summary of performance optimizations and timings"""
        print(f"\n--- Performance Summary ---")
        print(f"Molecule loading time: {molecule_load_time:.3f}s")
        if hasattr(self, '_use_parallel_processing') and self._use_parallel_processing:
            print("Parallel processing enabled")
        if hasattr(self, '_hitran_file_cache') and len(self._hitran_file_cache) > 0:
            print(f"HITRAN file caching active ({len(self._hitran_file_cache)} files cached)")
        if hasattr(self, 'wavelength_range'):
            print(f"Optimized for spectrum range: {self.wavelength_range[0]:.1f} - {self.wavelength_range[1]:.1f} µm")
        print("--- Ready for Analysis ---\n")<|MERGE_RESOLUTION|>--- conflicted
+++ resolved
@@ -317,16 +317,6 @@
             # Use parallel loading setting
             use_parallel_loading = use_parallel or self.use_parallel_processing
             self.init_molecules(self.default_molecule_csv_data, use_parallel=use_parallel_loading)
-<<<<<<< HEAD
-            if hasattr(self, 'GUI') and self.GUI is not None:
-                    try:
-                        self.GUI.control_panel.refresh_from_molecules_dict()
-                        self.GUI.plot.update_model_plot()
-                        print("GUI molecule list and plot refreshed.")
-                    except Exception as e:
-                        print(f"Warning: Could not refresh GUI: {e}")
-                        
-=======
             # Update GUI components
             if hasattr(self, 'GUI'):
                 if hasattr(self.GUI, 'control_panel'):
@@ -338,7 +328,6 @@
                         f'Successfully loaded parameters from defaults',
                         clear_first=True
                     )
->>>>>>> b0181ab1
             print(f"Successfully loaded {len(self.molecules_dict)} default molecules.")
                 
         except Exception as e:
