--- conflicted
+++ resolved
@@ -83,13 +83,6 @@
         create_button(self.button_frame, self.theme, "Export Model", self.show_atomic_lines, 0, 5)
         create_button(self.button_frame, self.theme, "Toggle Legend", self.main_plot.toggle_legend, 0, 6)
 
-<<<<<<< HEAD
-=======
-    def molecule_vis_check(self):
-        for mol_name, mol  in self.islat.molecules_dict.items():
-            vis = getattr(mol, 'is_visible', 'UNDEFINED')
-            print(f"{mol_name} visibility: {vis}")
->>>>>>> eb8269cf
 
     def save_line(self, save_type="selected"):
         """Save the currently selected line to the line saves file using the new MoleculeLine approach."""
