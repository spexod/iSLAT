import tkinter as tk
from tkinter import ttk, colorchooser
from iSLAT.Modules.DataTypes.Molecule import Molecule
from iSLAT.Modules.FileHandling.iSLATFileHandling import load_control_panel_fields_config
from ..GUIFunctions import create_wrapper_frame, create_scrollable_frame
from .RegularFrame import RegularFrame

class ControlPanel(ttk.Frame):
    def __init__(self, master, islat):

        super().__init__(master)
        
        self.master = master
        self.islat = islat
        self.mol_list = {}
        self.mol_visibility = {}
        
        bg_frame = tk.Frame(self)
        self.bg_color = bg_frame.cget('bg')
        bg_frame.destroy()
        self.selected_color = "#007BFF"
        # Populate mol_list with {normal mol name: formatted name}
        if hasattr(self.islat, 'molecules_dict') and self.islat.molecules_dict:
            for mol_name, mol_obj in self.islat.molecules_dict.items():
                    mol_label = getattr(mol_obj, 'displaylabel', mol_name)
                    self.mol_list[mol_name] = mol_label

        
        # Load field configurations from JSON file using iSLAT file handling
        self._load_field_configurations()

        # Initialize all UI components

        self._create_all_components()
        self._register_callbacks()

    def _create_all_components(self):
        """Create all control panel components in order"""
        gen_config_frame = self._create_general_config_frame()
        molecule_param_frame = self._create_molecule_param_frame()
        constant_frame = self._create_color_and_vis_frame()

        self._create_display_controls(gen_config_frame, 0, 0)
        self._create_wavelength_controls(gen_config_frame, 1, 0)  
        self._create_global_parameter_controls(gen_config_frame, 2, 0)  # Only distance now

        self._create_molecule_specific_controls(molecule_param_frame, 0, 0)  # All other params here

        self._build_color_and_vis_controls(constant_frame) # my implementation

        self.grid_rowconfigure(1, weight=1)  # Because you placed the wrapper at row 1
        self.grid_columnconfigure(0, weight=0)
        self.grid_columnconfigure(1, weight=1)


    def _create_general_config_frame(self):
        wrapper = create_wrapper_frame(self, 1, 0, columnspan = 2)

        general_param_frame = ttk.Frame(wrapper)
        general_param_frame.grid(row=0, column=0, sticky="nsew")
        
        return general_param_frame
    
    def _create_molecule_param_frame(self):
       wrapper = create_wrapper_frame(self, 0, 1)
       self._create_selected_frame(wrapper, 0, 0)
       molecule_param_frame = create_scrollable_frame(wrapper, height=250, width= 250, horizontal=True, row=1, col=0)
       
       # self._create_delete_frame(wrapper, 2, 0)

       return molecule_param_frame

    def _create_color_and_vis_frame(self):
        wrapper = create_wrapper_frame(self, 0, 0, sticky="nsew")

        color_vis_frame = create_scrollable_frame(wrapper, height=250, width = 128, vertical=True)

        return color_vis_frame

    def _create_selected_frame(self, parent, row, col):
        selected_frame = tk.Frame(parent, bg = "darkgrey")
        selected_frame.grid(row=row, column = col, sticky="nsew")

        self.selected_label = tk.Label(selected_frame, background="darkgrey", anchor="center", justify="center")
        self.selected_label.grid(row=0, column=0, sticky="nsew")

        selected_frame.grid_rowconfigure(0, weight=1)
        selected_frame.grid_columnconfigure(0, weight=1)
    

    def _load_field_configurations(self):
        """Load field configurations from JSON file using iSLAT file handling"""
        try:
            config = load_control_panel_fields_config()
            self.GLOBAL_FIELDS = config.get('global_fields', {})
            self.MOLECULE_FIELDS = config.get('molecule_fields', {})
        except Exception as e:
            print(f"Error loading control panel field configurations: {e}")
            # Use fallback default configurations
            self.GLOBAL_FIELDS = {}
            self.MOLECULE_FIELDS = {}

    def _register_callbacks(self):
        """Register callbacks for UI synchronization only"""
        try:
            if hasattr(self.islat, 'add_active_molecule_change_callback'):
                self.islat.add_active_molecule_change_callback(self._on_active_molecule_change)
            
            if hasattr(self.islat, 'molecules_dict') and self.islat.molecules_dict:
                self.islat.molecules_dict.add_global_parameter_change_callback(self._on_global_parameter_change)
            
            Molecule.add_molecule_parameter_change_callback(self._on_molecule_parameter_change)
            
        except Exception as e:
            print(f"ControlPanel: Error registering callbacks: {e}")

    def _on_active_molecule_change(self, old_molecule, new_molecule):
        """Handle active molecule changes from the iSLAT callback system"""
        
        self._update_molecule_parameter_fields()
        self._update_color_and_visibility_controls()

    def _on_molecule_parameter_change(self, molecule_name, parameter_name, old_value, new_value):
        """Handle molecule parameter changes to update UI fields"""
        # Only update UI if this is the active molecule
        if (hasattr(self.islat, 'active_molecule') and 
            isinstance(self.islat.active_molecule, str) and 
            self.islat.active_molecule == molecule_name):
            
            # Update the specific parameter field if it exists
            if hasattr(self, '_molecule_parameter_entries') and parameter_name in self._molecule_parameter_entries:
                entry, var = self._molecule_parameter_entries[parameter_name]
                new_value_str = self._get_active_molecule_parameter_value(parameter_name)
                if var.get() != new_value_str:
                    var.set(new_value_str)
            
            # Update color and visibility controls if needed
            if parameter_name in ['color', 'is_visible']:
                self._update_color_and_visibility_controls()

    def _on_global_parameter_change(self, parameter_name, old_value, new_value):
        """Handle global parameter changes to update UI fields"""
        # Update the specific global parameter field if it exists
        if hasattr(self, '_global_parameter_entries') and parameter_name in self._global_parameter_entries:
            entry, var = self._global_parameter_entries[parameter_name]
            if var.get() != str(new_value):
                var.set(str(new_value))

    

    def _create_simple_entry(self, parent, label_text, initial_value, row, col, on_change_callback, width=7):
        """Create a simple entry field with label and change callback"""
        label = ttk.Label(parent, text=label_text)
        label.grid(row=row, column=col, padx=5, pady=5)

        
        var = tk.StringVar()
        var.set(str(initial_value))
        
        entry = ttk.Entry(parent, textvariable=var, width=width, justify="left")
        entry.grid(row=row, column=col + 1, padx=5, sticky="w")

        def on_change(*args):
            on_change_callback(var.get())
        
        var.trace_add("write", on_change)
        return entry, var

    def _create_bound_parameter_entry(self, label_text, param_name, row, col, width=8):
        """Create an entry bound to a global parameter in molecules_dict"""
        if not (hasattr(self.islat, 'molecules_dict') and self.islat.molecules_dict):
            return None, None
            
        molecules_dict = self.islat.molecules_dict
        current_value = getattr(molecules_dict, param_name, 0)
        
        def update_parameter(value_str):
            try:
                value = float(value_str)
                old_value = getattr(molecules_dict, param_name)
                if abs(old_value - value) > 1e-10:
                    setattr(molecules_dict, param_name, value)
            except (ValueError, AttributeError):
                pass
        
        return self._create_simple_entry(self, label_text, current_value, row, col, update_parameter, width)

    def _create_display_controls(self,parent,  start_row, start_col):
        """Create plot start and range controls for display view"""
        # Plot start
        initial_start = getattr(self.islat, 'display_range', [4.5, 5.5])[0]
        self.plot_start_entry, self.plot_start_var = self._create_simple_entry( parent,
            "Plot start:", initial_start, start_row, start_col, self._update_display_range)
        
        # Plot range  
        display_range = getattr(self.islat, 'display_range', [4.5, 5.5])
        initial_range = display_range[1] - display_range[0]
        self.plot_range_entry, self.plot_range_var = self._create_simple_entry( parent,
            "Plot range:", initial_range, start_row, start_col + 2, self._update_display_range)

    def _create_wavelength_controls(self, parent, start_row, start_col):
        """Create wavelength range controls for model calculation range"""
        if not (hasattr(self.islat, 'molecules_dict') and self.islat.molecules_dict):
            return
            
        molecules_dict = self.islat.molecules_dict
        min_wave, max_wave = molecules_dict.global_wavelength_range
        
        self.min_wavelength_entry, self.min_wavelength_var = self._create_simple_entry( parent,
            "Min. Wave:", min_wave, start_row, start_col, self._update_wavelength_range)
        self.max_wavelength_entry, self.max_wavelength_var = self._create_simple_entry( parent,
            "Max. Wave:", max_wave, start_row, start_col + 2, self._update_wavelength_range)

    def _create_global_parameter_controls(self, parent, start_row, start_col):
        """Create global parameter entry fields using MoleculeDict properties"""
        if not (hasattr(self.islat, 'molecules_dict') and self.islat.molecules_dict):
            label = tk.Label(parent, text="Global parameters not available")
            label.grid(row=start_row, column=start_col, columnspan=4, padx=5, pady=5)
            # Apply theme to the label

            return

        # Store references for later updates
        self._global_parameter_entries = {}
        
        # Create fields based on the class-level dictionary
        row_offset = 1
        col_offset = 0
        
        for field_key, field_config in self.GLOBAL_FIELDS.items():
            # Calculate grid position (2 fields per row)
            row = start_row + row_offset + (col_offset // 2)
            col = start_col + (col_offset % 2) * 2
            
            entry, var = self._create_global_parameter_entry(
                parent,
                field_config['label'], 
                field_config['property'], 
                row, 
                col, 
                field_config['width']
            )
            
            if entry and var:
                self._global_parameter_entries[field_config['property']] = (entry, var)
            
            col_offset += 1

    def _create_global_parameter_entry(self, parent, label_text, property_name, row, col, width=12):
        """Create an entry bound to a global parameter in molecules_dict"""
        
        def update_global_parameter(value_str):
            if value_str in ["N/A", ""]:
                return
                
            if not hasattr(self.islat, 'molecules_dict') or not self.islat.molecules_dict:
                return
                
            molecules_dict = self.islat.molecules_dict
            
            try:
                field_config = None
                for field_key, config in self.GLOBAL_FIELDS.items():
                    if config['property'] == property_name:
                        field_config = config
                        break
                
                if field_config:
                    value = field_config['datatype'](value_str)
                else:
                    value = float(value_str)
                    
                old_value = getattr(molecules_dict, property_name, None)
                
                if field_config and field_config['datatype'] == float:
                    try:
                        old_float_value = float(old_value) if old_value is not None else None
                    except (ValueError, TypeError):
                        old_float_value = None
                    
                    if old_float_value is None or abs(old_float_value - value) > 1e-10:
                        # Use property setters to ensure proper cache invalidation and notifications
                        setattr(molecules_dict, property_name, value)
                else:
                    if old_value != value:
                        # Use property setters to ensure proper cache invalidation and notifications
                        setattr(molecules_dict, property_name, value)
                            
            except (ValueError, AttributeError) as e:
                print(f"Error updating global {property_name}: {e}")
        
        # Get current value from molecules_dict
        current_value = 0.0
        if hasattr(self.islat, 'molecules_dict') and self.islat.molecules_dict:
            current_value = getattr(self.islat.molecules_dict, property_name, 0.0)
        
        return self._create_simple_entry(parent, label_text, current_value, row, col, update_global_parameter, width)

    def _create_molecule_specific_controls(self, parent, start_row, start_col):
        """Create controls for molecule-specific parameters that update with active molecule"""
        # Store references for later updates
        self._molecule_parameter_entries = {}

        parameters_frame = tk.Frame(parent)
        parameters_frame.grid(row=0, column=0, sticky="nsew")
        parameters_frame.rowconfigure(0, weight=1)
        parameters_frame.columnconfigure(0, weight=1)
        
        # Create fields based on the class-level dictionary
        row_offset = 1
        col_offset = 0
        col = 0
        row = start_row 
        for field_key, field_config in self.MOLECULE_FIELDS.items():
            
            
            entry, var = self._create_molecule_parameter_entry(
                parameters_frame,
                field_config['label'], 
                field_config['attribute'], 
                row, 
                col, 
            )
            
            if entry and var:
                self._molecule_parameter_entries[field_config['attribute']] = (entry, var)
            row +=1

            col_offset += 1
            
        
        delete_frame = tk.Frame(parent)
        delete_frame.grid(row=1, column=0, sticky="sw")
        delete_btn = ttk.Button(delete_frame, text="Delete Molecule",
                                )
        
        delete_btn.grid(row=0, column=0)
        

    def _create_molecule_parameter_entry(self, parent, label_text, param_name, row, col, width=7):
        """Create an entry bound to the active molecule's parameter"""
        
        def update_active_molecule_parameter(value_str):
            # Skip updates for special cases
            if value_str in ["N/A", ""]:
                return
                
            if not hasattr(self.islat, 'active_molecule') or not self.islat.active_molecule:
                return
                
            # Get the active molecule object
            active_mol = None
            if hasattr(self.islat, 'molecules_dict') and self.islat.molecules_dict:
                if isinstance(self.islat.active_molecule, str) and self.islat.active_molecule in self.islat.molecules_dict:
                    active_mol = self.islat.molecules_dict[self.islat.active_molecule]
                elif hasattr(self.islat.active_molecule, 'name'):
                    active_mol = self.islat.active_molecule
            
            if not active_mol:
                return
                
            try:
                # Get field configuration for proper data type handling
                field_config = None
                for field_key, config in self.MOLECULE_FIELDS.items():
                    if config['attribute'] == param_name:
                        field_config = config
                        break
                
                # Convert value based on field configuration
                if field_config:
                    value = field_config['datatype'](value_str)
                else:
                    # Fallback for unknown parameters
                    value = float(value_str) if param_name in ["distance", "stellar_rv", "fwhm", "broad"] else str(value_str)
                    
                # Get old value for comparison
                old_value = getattr(active_mol, param_name, None)
                
                # Only update if the value actually changed
                if field_config and field_config['datatype'] == float:
                    # Convert old_value to float for proper comparison
                    try:
                        old_float_value = float(old_value) if old_value is not None else None
                    except (ValueError, TypeError):
                        old_float_value = None
                    
                    if old_float_value is None or abs(old_float_value - value) > 1e-10:
                        # Use property setters to ensure proper cache invalidation and notifications
                        setattr(active_mol, param_name, value)
                else:
                    if old_value != value:
                        # Use property setters to ensure proper cache invalidation and notifications
                        setattr(active_mol, param_name, value)
                            
            except (ValueError, AttributeError) as e:
                print(f"Error updating {param_name}: {e}")
        
        # Get initial value from active molecule
        initial_value = self._get_active_molecule_parameter_value(param_name)
        
        return self._create_simple_entry(parent, label_text, initial_value, row, col, update_active_molecule_parameter, width)
    
    def _build_color_and_vis_controls(self, parent):
        self.mol_frames = {}

        for row, mol_name in enumerate(self.mol_list):
            current_mol = self.islat.molecules_dict[mol_name]

            mol_frame = tk.Frame(parent)
            self.mol_frames[mol_name] = mol_frame
            mol_frame.grid(row=row, column=0)
            mol_frame.grid_rowconfigure(0, weight=1)

            mol_btn = tk.Button(mol_frame, 
                                text=mol_name, 
                                width=3,
                                activebackground="white",  # macOS pressed blue
                                activeforeground="#0a84ff",
                                )
            mol_btn.config(command=lambda name=mol_name, frame=mol_frame: self._on_molecule_selected(selected_mol=name, selected_frame=frame))
            mol_btn.grid(row=row, column=1, pady=2)

            
            checkbox_frame = tk.Frame(mol_frame)
            checkbox_frame.grid(row=row, column=0, pady=2, sticky="nsew")
            checkbox_frame.grid_rowconfigure(0, weight=1)

            visibility_var = tk.BooleanVar()
            visibility_checkbox = ttk.Checkbutton(
                checkbox_frame, 
                variable=visibility_var, 
                command=lambda name = mol_name: self._on_visibility_changed(name)
            )
            visibility_checkbox.grid(row=0, column=0, sticky="w")
           
            
            if mol_name not in self.mol_visibility:
                self.mol_visibility[mol_name] = visibility_var

            color_frame = tk.Frame(mol_frame, height=2, width=20, bg= getattr(current_mol,'color', "Blue"))
            color_frame.grid(row=row, column=2, sticky="nsew", pady=2)

            color_button = tk.Button(
                color_frame, 
                text=" ",
                  # for good contrast
                # bg = color,
                # width=1, # tofu commit -> bhgfhg
                command=lambda name=mol_name, frame=color_frame: self._on_color_button_clicked(name, frame)
            )
            color_button.grid(row=0, column=0, padx=(0, 5))
            # color_button.place(x=0, y=0, width=15, height=30)

            is_visible = getattr(self.islat.molecules_dict[mol_name], 'is_visible', False)
            visibility_var.set(is_visible)

            self._update_color_and_visibility_controls()


    def _get_active_molecule_parameter_value(self, param_name):
        """Get the current value of a parameter from the active molecule"""
        if not hasattr(self.islat, 'active_molecule') or not self.islat.active_molecule:
            return ""
        
        # Get the active molecule object
        active_mol = None
        if hasattr(self.islat, 'molecules_dict') and self.islat.molecules_dict:
            if isinstance(self.islat.active_molecule, str) and self.islat.active_molecule in self.islat.molecules_dict:
                active_mol = self.islat.molecules_dict[self.islat.active_molecule]
            elif hasattr(self.islat.active_molecule, 'name'):
                active_mol = self.islat.active_molecule
        
        if not active_mol:
            return ""
            
        try:
            value = getattr(active_mol, param_name, "")
            
            # Get field configuration for proper formatting
            field_config = None
            for field_key, config in self.MOLECULE_FIELDS.items():
                if config['attribute'] == param_name:
                    field_config = config
                    break
            
            # Format value based on field configuration
            if field_config and isinstance(value, (int, float)):
                return field_config['format'].format(value)
            # Fallback formatting for backward compatibility
            elif param_name in ["distance", "stellar_rv", "fwhm", "broad"] and isinstance(value, (int, float)):
                return f"{value:.2f}"
            
            return str(value)
        except:
            return ""

    def _create_molecule_selector(self,parent, row, column):
        """Create molecule dropdown selector"""
        label = ttk.Label(parent, text="Molecule:")
        label.grid(row=row, column=column, padx=5, pady=5)

        self.molecule_var = tk.StringVar(parent)
        self.dropdown = ttk.Combobox(parent, textvariable=self.molecule_var, state="readonly", width=7)
        self.dropdown.grid(row=row, column=column + 1, padx=5, pady=5)
        self.dropdown.bind("<<ComboboxSelected>>", self._on_molecule_selected)
        

    def _create_molecule_color_and_visibility_controls(self, parent, row, column):
        """Create color button and visibility checkbox for the active molecule"""
        # Visibility checkbox
        # visibility_label = ttk.Label(parent, text="Visible:")
        # visibility_label.grid(row=row, column=column, padx=5, pady=5)
        
        
        # self.visibility_var = tk.BooleanVar()
        # self.visibility_checkbox = ttk.Checkbutton(
        #     parent, 
        #     variable=self.visibility_var, 
        #     command=self._on_visibility_changed
        # )
        # self.visibility_checkbox.grid(row=row, column=column + 1, padx=5, pady=5)
        

        
        # Color button
        # color_label = ttk.Label(parent, text="Color:")
        # color_label.grid(row=row, column=column + 2, padx=5, pady=5)
        
        # Apply theme to the label
        # color_label.configure(
        #     bg=self.theme.get("background", "#181A1B"),
        #     fg=self.theme.get("foreground", "#F0F0F0")
        # )
        
        # Get default color for initialization
        default_colors = ["#FF6B6B", "#4ECDC4", "#45B7D1", "#96CEB4", "#FFEAA7"] # REPLACE WITH DEFAULT MOLECULE COLORS MAYBE FROM ISLAT CLASS ? 
        # default_color = default_colors[0]
        
        # self.color_button = tk.Button(
        #     parent, 
        #     bg=default_color, 
        #     width=4,
        #     command=self._on_color_button_clicked
        # )
        # self.color_button.grid(row=row, column=column + 3, padx=5, pady=5)
        # Mark this as a color selection button so theming will ignore it
        # self.color_button._is_color_button = True
        
        # Initialize with current active molecule data
        # self._update_color_and_visibility_controls()

    def _ensure_molecule_color_initialized(self, mol_obj):
        """Ensure molecule has a color assigned, using MoleculeWindow logic"""
        if not hasattr(mol_obj, 'color') or mol_obj.color is None:
            default_colors = self.theme.get("default_molecule_colors", ["#FF6B6B", "#4ECDC4", "#45B7D1", "#96CEB4", "#FFEAA7"])
            
            # Use molecule index for consistent coloring, similar to MoleculeWindow
            if hasattr(self.islat, 'molecules_dict') and self.islat.molecules_dict:
                molecules_list = list(self.islat.molecules_dict.keys())
                try:
                    mol_index = molecules_list.index(mol_obj.name)
                except (ValueError, AttributeError):
                    mol_index = 0
            else:
                mol_index = 0
                
            mol_obj.color = default_colors[mol_index % len(default_colors)]

    def _on_visibility_changed(self, mol_name):
        """Handle visibility checkbox changes for individual molecule plotting"""
        
        if not (hasattr(self.islat, 'molecules_dict') and self.islat.molecules_dict):
            return
        
        # Get the active molecule object
        selected_mol = self.islat.molecules_dict[mol_name]
        if not selected_mol:
            return
            
        new_visibility = self.mol_visibility[mol_name].get()
        molecule_name = selected_mol.name
        
        # Simply toggle this molecule's visibility - don't affect other molecules
        self.islat.molecules_dict.bulk_set_visibility(new_visibility, [molecule_name])
        
        # Debug: Verify the visibility was actually set
        print(f"ControlPanel: Set {molecule_name} visibility to {new_visibility}, actual value: {getattr(selected_mol, 'is_visible', 'UNDEFINED')}")
        
        # Trigger selective plot refresh to show/hide the molecule
        if hasattr(self.islat, 'GUI') and hasattr(self.islat.GUI, 'plot') and hasattr(self.islat.GUI.plot, 'on_molecule_visibility_changed'):
            self.islat.GUI.plot.on_molecule_visibility_changed(molecule_name, new_visibility)
            print(f"ControlPanel: Triggered selective plot refresh for visibility change")

    def _on_color_button_clicked(self, mol_name, color_frame):
        """Handle color button clicks to open color chooser"""
        if not (hasattr(self.islat, 'molecules_dict') and self.islat.molecules_dict):
            return
            
        # Get the active molecule object
        selected_mol = self.islat.molecules_dict[mol_name]
        if not selected_mol:
            return
            
        # Get molecule name for the color chooser title
        mol_name = getattr(selected_mol, 'displaylabel', getattr(selected_mol, 'name', 'Molecule'))
        old_color = getattr(selected_mol,'color', "Blue")
        
        # Open color chooser
        color_code = colorchooser.askcolor(title=f"Pick color for {mol_name}", color=old_color)[1]
        if color_code:
            color_frame.config(bg=color_code)
            
            # Update molecule color
            selected_mol.color = color_code
            # self.color_button.config(bg=color_code)
            
            # Manually trigger the molecule parameter change notification
            # since color is not a property with a setter
            if hasattr(selected_mol, '_notify_my_parameter_change'):
                selected_mol._notify_my_parameter_change('color', old_color, color_code)

    def _get_active_molecule_object(self):
        """Get the active molecule object, similar to MoleculeWindow logic"""
        if not hasattr(self.islat, 'active_molecule') or not self.islat.active_molecule:
            return None
            
        if hasattr(self.islat, 'molecules_dict') and self.islat.molecules_dict:
            if isinstance(self.islat.active_molecule, str) and self.islat.active_molecule in self.islat.molecules_dict:
                return self.islat.molecules_dict[self.islat.active_molecule]
            elif hasattr(self.islat.active_molecule, 'name'):
                return self.islat.active_molecule
        
        return None

    def _update_color_and_visibility_controls(self):
        """Update color button and visibility checkbox based on active molecule"""
        
        active_mol = self._get_active_molecule_object()
        self.mol_frames[active_mol.name].config(bg=self.selected_color)

        self.selected_label.config(text=f"Selected Molecule: {active_mol.name}")
        

    def _update_display_range(self, value_str=None):
        """Update display range from either start or range change"""
        try:
            start = float(self.plot_start_var.get())
            range_val = float(self.plot_range_var.get())
            self._set_display_range(start, start + range_val)
        except (ValueError, AttributeError):
            pass

    def _set_display_range(self, start, end):
        if hasattr(self.islat, 'display_range'):
            self.islat.display_range = (start, end)

    def _update_wavelength_range(self, value_str=None):
        """Update wavelength range for model calculations (not display)"""
        if not (hasattr(self.islat, 'molecules_dict') and self.islat.molecules_dict):
            return
            
        try:
            min_val = float(self.min_wavelength_var.get())
            max_val = float(self.max_wavelength_var.get())
            
            if min_val < max_val:
                molecules_dict = self.islat.molecules_dict
                molecules_dict.global_wavelength_range = (min_val, max_val)
                if hasattr(self.islat, 'wavelength_range'):
                    self.islat.wavelength_range = (min_val, max_val)
        except (ValueError, AttributeError):
            pass

    def _update_molecule_parameter(self, value_str=None):
        """Update molecule-specific parameter UI fields for the active molecule"""
        if not (hasattr(self.islat, 'molecules_dict') and self.islat.molecules_dict):
            return
            
        try:
            # Get the active molecule name
            active_molecule_name = getattr(self.islat, 'active_molecule', None)
            if not active_molecule_name:
                return
            
            molecules_dict = self.islat.molecules_dict
            molecule_obj = molecules_dict.get(active_molecule_name, None)
            if not molecule_obj:
                return
            
            # Update each molecule-specific parameter UI field
            for param_name, (entry, var) in self._molecule_parameter_entries.items():
                if hasattr(molecule_obj, param_name):
                    value = getattr(molecule_obj, param_name)
                    var.set(str(value))
        
        except Exception as e:
            print(f"Error updating molecule parameter UI fields: {e}")

    def _on_molecule_selected(self, selected_frame=None, selected_mol = None, event=None):
        """Handle molecule selection - uses iSLAT's active_molecule property"""
        # self.dropdown.selection_clear()
        old_active_mol = self._get_active_molecule_object().name
        self.mol_frames[old_active_mol].config(bg = self.bg_color)
            
        
        if selected_mol:
            selected_label = self.mol_list[selected_mol]
        else:
            selected_label = self.mol_list[self.molecule_var.get()]


        try:
            if hasattr(self.islat, 'molecules_dict') and self.islat.molecules_dict:
                for mol_name, mol_obj in self.islat.molecules_dict.items():
                    display_label = getattr(mol_obj, 'displaylabel', mol_name)
                    if display_label == selected_label:
                        self.islat.active_molecule = mol_name
                        return
                
                first_mol = next(iter(self.islat.molecules_dict.keys()), None)
                if first_mol:
                    self.islat.active_molecule = first_mol
        except Exception as e:
            print(f"Error setting active molecule: {e}")

<<<<<<< HEAD
    def _reload_molecule_dropdown(self):
        """Reload molecule dropdown options"""
        if not hasattr(self, 'dropdown'):
            return
            
        options = []
        if hasattr(self.islat, 'molecules_dict') and self.islat.molecules_dict:
            molecule_options = [
                mol_name for mol_name in self.islat.molecules_dict
            ]
            options = molecule_options
        
        self.dropdown['values'] = options
        
        # Set default value if current selection is invalid
        current_value = self.molecule_var.get()
        if current_value not in options and options:
            self.molecule_var.set(options[0])
            self._on_molecule_selected()
=======
>>>>>>> e04729cb

    def refresh_from_molecules_dict(self):
        """Refresh all fields from current molecules_dict values"""
        if not (hasattr(self.islat, 'molecules_dict') and self.islat.molecules_dict):
            return
            
        molecules_dict = self.islat.molecules_dict

        for mol_name, mol_obj in molecules_dict.items():
                    mol_label = getattr(mol_obj, 'displaylabel', mol_name)
                    self.mol_list[mol_name] = mol_label

        
        # Re-register callbacks in case molecules_dict was created after ControlPanel
        try:
            molecules_dict.add_global_parameter_change_callback(self._on_global_parameter_change)
        except:
            pass  # Callback might already be registered
        
        # Update global parameter fields
        self._update_global_parameter_fields()
        
        # Update wavelength range fields
        if (hasattr(self, 'min_wavelength_var') and hasattr(self, 'max_wavelength_var') 
            and hasattr(molecules_dict, 'global_wavelength_range')):
            min_val, max_val = molecules_dict.global_wavelength_range
            self.min_wavelength_var.set(str(min_val))
            self.max_wavelength_var.set(str(max_val))

        
        
        # Update molecule-specific parameter fields
        self._update_molecule_parameter_fields()
        

    def cleanup(self):
        try:
            if hasattr(self.islat, '2_active_molecule_change_callback'):
                self.islat.remove_active_molecule_change_callback(self._on_active_molecule_change)
        except Exception as e:
            print(f"Error during ControlPanel cleanup: {e}")

    def _update_molecule_parameter_fields(self):
        """Update all molecule-specific parameter fields with values from the active molecule"""
        if not hasattr(self, '_molecule_parameter_entries'):
            return
            
        for param_name, (entry, var) in self._molecule_parameter_entries.items():
            new_value = self._get_active_molecule_parameter_value(param_name)
            current_value = var.get()
            if current_value != new_value:
                var.set(new_value)

    def _update_global_parameter_fields(self):
        """Update all global parameter fields with values from the molecules_dict"""
        if not hasattr(self, '_global_parameter_entries'):
            return
        
        if not (hasattr(self.islat, 'molecules_dict') and self.islat.molecules_dict):
            return
            
        for property_name, (entry, var) in self._global_parameter_entries.items():
            try:
                new_value = getattr(self.islat.molecules_dict, property_name, 0.0)
                current_value = var.get()
                if str(current_value) != str(new_value):
                    var.set(str(new_value))
            except (AttributeError, TypeError):
                pass<|MERGE_RESOLUTION|>--- conflicted
+++ resolved
@@ -724,28 +724,6 @@
         except Exception as e:
             print(f"Error setting active molecule: {e}")
 
-<<<<<<< HEAD
-    def _reload_molecule_dropdown(self):
-        """Reload molecule dropdown options"""
-        if not hasattr(self, 'dropdown'):
-            return
-            
-        options = []
-        if hasattr(self.islat, 'molecules_dict') and self.islat.molecules_dict:
-            molecule_options = [
-                mol_name for mol_name in self.islat.molecules_dict
-            ]
-            options = molecule_options
-        
-        self.dropdown['values'] = options
-        
-        # Set default value if current selection is invalid
-        current_value = self.molecule_var.get()
-        if current_value not in options and options:
-            self.molecule_var.set(options[0])
-            self._on_molecule_selected()
-=======
->>>>>>> e04729cb
 
     def refresh_from_molecules_dict(self):
         """Refresh all fields from current molecules_dict values"""
