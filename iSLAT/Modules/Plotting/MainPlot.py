--- conflicted
+++ resolved
@@ -266,13 +266,9 @@
         except Exception as e:
                 #mol_name = self._get_molecule_display_name(molecule)
                 debug_config.warning("main_plot", f"Could not get flux form molecule dict: {e}")
-<<<<<<< HEAD
     
         wave_data = self.islat.wave_data - (self.islat.wave_data / c.SPEED_OF_LIGHT_KMS * self.islat.molecules_dict.global_stellar_rv)
         
-=======
-        # Delegate rendering to PlotRenderer for clean separation of concerns
->>>>>>> d4629a87
         self.plot_renderer.render_main_spectrum_plot(
             wave_data,
             self.islat.flux_data,
