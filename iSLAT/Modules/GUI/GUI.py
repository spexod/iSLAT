--- conflicted
+++ resolved
@@ -268,12 +268,8 @@
             # self.top_options.apply_theme(self.theme)
             
         if hasattr(self, 'top_bar') and hasattr(self.top_bar, 'apply_theme'):
-<<<<<<< HEAD
-            self.top_bar.apply_theme(self.theme)
-=======
             pass
             # self.top_bar.apply_theme(self.theme)
->>>>>>> e04729cb
             
         # Apply theme to file interaction pane
         if hasattr(self, 'file_interaction_pane') and hasattr(self.file_interaction_pane, 'apply_theme'):
@@ -328,30 +324,6 @@
         # self.left_resizable = ResizableFrame(parent, orientation='vertical', sash_size=4, theme=self.theme)
         # self.left_resizable.pack(fill="both", expand=True, padx=2, pady=2)
         
-<<<<<<< HEAD
-        # Create individual frames for each component
-        control_panel_frame = tk.Frame(self.left_resizable)
-        file_selector_frame = tk.Frame(self.left_resizable)
-        data_field_frame = tk.Frame(self.left_resizable)
-        
-        # Apply theme to frames
-        for frame in [control_panel_frame, file_selector_frame, data_field_frame]:
-            frame.configure(bg=self.theme["background"])
-        
-        # Add frames to resizable container with different weights and minimum sizes
-        # Enable dynamic sizing for frames that can have variable content
-        self.left_resizable.add_frame(control_panel_frame, weight=2, minsize=120, dynamic_minsize=True)
-        self.left_resizable.add_frame(file_selector_frame, weight=0, minsize=80, dynamic_minsize=True)
-        self.left_resizable.add_frame(data_field_frame, weight=4, minsize=200, dynamic_minsize=False)
-
-        # Main data field - create this first so we can pass it to other components
-        self.data_field = DataField("Main Data Field", "", data_field_frame, theme=self.theme)
-        self.data_field.pack(fill="both", expand=True, padx=5, pady=5)
-        
-        # DataField now handles its own theming through ResizableFrame inheritance
-
-        
-=======
         # # Create individual frames for each component
         # control_panel_frame = tk.Frame(self.left_resizable)
         # file_selector_frame = tk.Frame(self.left_resizable)
@@ -366,7 +338,6 @@
         # self.left_resizable.add_frame(control_panel_frame, weight=2, minsize=120, dynamic_minsize=True)
         # self.left_resizable.add_frame(file_selector_frame, weight=0, minsize=80, dynamic_minsize=True)
         # self.left_resizable.add_frame(data_field_frame, weight=4, minsize=200, dynamic_minsize=False)
->>>>>>> e04729cb
 
         # Control panel for input parameters - ControlPanel now inherits from ResizableFrame
         self.control_panel = ControlPanel(parent, self.islat_class)
@@ -399,15 +370,10 @@
         self.window.grid_columnconfigure(0, weight=1)
         
         # Create a main container frame
-<<<<<<< HEAD
-        main_container = tk.Frame(self.window)
-        main_container.grid(row=1, column=0, sticky="nsew")
-=======
         main_container = ttk.Frame(self.window)
         main_container.grid(row=1, column=0, sticky="nsew")
 
         
->>>>>>> e04729cb
         
         # Create horizontal resizable frame for left panel and plot area
         # self.main_resizable = ResizableFrame(main_container, orientation='horizontal', sash_size=6, theme=self.theme)
