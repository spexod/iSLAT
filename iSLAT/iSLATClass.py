iSLAT_version = 'v5.00.00'

# Import necessary modules
import numpy as np
import pandas as pd
import os
import time

from .Modules.FileHandling.iSLATFileHandling import load_user_settings, read_default_molecule_parameters, read_initial_molecule_parameters, read_save_data, read_HITRAN_data, read_from_user_csv, read_default_csv, read_spectral_data

import iSLAT.Constants as c
from .Modules.GUI import *
from .Modules.DataTypes.Molecule import Molecule
from .Modules.DataTypes.MoleculeDict import MoleculeDict
from .Modules.Debug.DebugConfig import debug_config

class iSLAT:
    """
    iSLAT class to handle the iSLAT functionalities.
    This class is used to initialize the iSLAT application, load user settings, and manage the main functionalities.
    """

    def __init__(self):
        """
        Initialize the iSLAT application with minimal setup.
        """
        # === CORE STATE ===
        self._user_settings = None
        self._active_molecule = None
        self.GUI = None
        
        # Initialize collections
        self.molecules_dict = MoleculeDict(global_pixels_per_fwhm=self.user_settings.get("pixels_per_fwhm"))
        self.callbacks = {}
        
        # === CALLBACK SYSTEM ===
        self._active_molecule_change_callbacks = []
        
        # === LAZY LOADING FLAGS ===
        self._initial_molecule_parameters = None
        self._molecules_parameters_default = None
        self._default_molecule_csv_data = None
        self._user_saved_molecules = None
        self._molecules_data_default = None
        self._startup_optimizations_applied = False
        self._molecules_loaded = False  # Track if molecules have been initialized
        
        # === MOLECULE CONSTANTS ===
        # Define molecule constants (use tuples for immutability and performance)
        self.mols = ("H2", "HD", "H2O", "H218O", "CO2", "13CO2", "CO", "13CO", "C18O", "CH4", "HCN", "H13CN", "NH3", "OH", "C2H2", "13CCH2", "C2H4", "C4H2", "C2H6", "HC3N")
        self.basem = ("H2", "H2", "H2O", "H2O", "CO2", "CO2", "CO", "CO", "CO", "CH4", "HCN", "HCN", "NH3", "OH", "C2H2", "C2H2", "C2H4", "C4H2", "C2H6", "HC3N")
        self.isot = (1, 2, 1, 2, 1, 2, 1, 2, 3, 1, 1, 2, 1, 1, 1, 2, 1, 1, 1, 1)
        
        # === PHYSICAL PARAMETERS ===
        self.wavelength_range = c.WAVELENGTH_RANGE
        self._display_range = (23.52, 25.41)
        # Note: Global parameters (distance, stellar_rv, fwhm, intrinsic_line_width) are now managed entirely by MoleculeDict

        # === DATA CONTAINERS ===
        self.hitran_data = {}
        #self._hitran_file_cache = {}  # Cache for HITRAN file data to avoid re-reading
        self.input_line_list = None
        self.output_line_measurements = None
        
        # === PERFORMANCE FLAGS ===
        self._use_parallel_processing = False
        self._defer_spectrum_rendering = False  # Flag to defer spectrum rendering during initialization
        self._batch_update_in_progress = False  # Flag to prevent redundant updates during batch operations

    # === MOLECULE MANAGEMENT METHODS ===
    def _set_initial_active_molecule(self):
        """Set the initial active molecule based on user settings and available molecules."""
        active_molecule_name = self.user_settings.get("default_active_molecule", "H2O")
        
        if active_molecule_name in self.molecules_dict:
            self._active_molecule = self.molecules_dict[active_molecule_name]

    def init_molecules(self, mole_save_data=None, use_parallel=False):
        """
        Initialize molecules with automatic optimization and spectrum-aware loading.
        
        Parameters
        ----------
        mole_save_data : dict, list, or None
            Molecule data to load. If None, loads from user_saved_molecules.
        spectrum_optimized : bool, default False
            If True, optimizes loading for the loaded spectrum's wavelength range.
        use_parallel : bool, default False
            If True, uses parallel processing for loading.
        """
        # If spectrum is loaded, optimize for its wavelength range
        if hasattr(self, 'wave_data'):
            spectrum_range = (self.wave_data.min(), self.wave_data.max())
            self.wavelength_range = spectrum_range
        
        # Use parallel processing setting if not explicitly provided
        if not use_parallel:
            use_parallel = self._use_parallel_processing if hasattr(self, '_use_parallel_processing') else False
        
        # Lazy load user_saved_molecules if needed
        if mole_save_data is None:
            mole_save_data = self.user_saved_molecules

        # Validate and process input data
        if not mole_save_data:
            print("Warning: No molecule data provided for initialization")
            return False

        # Convert to list format efficiently
<<<<<<< HEAD
=======
        print(f'Mol save data: {mole_save_data}')
>>>>>>> 5497a46b
        if isinstance(mole_save_data, dict):
            molecules_list = [mol for mol in mole_save_data.values() if mol.get("Molecule Name") and mol.get("Molecule Name") not in self.molecules_dict]
            parms = self.initial_molecule_parameters
        elif isinstance(mole_save_data, list):
            molecules_list = mole_save_data
            parms = self.initial_molecule_parameters
            parms['default'] = self.molecules_parameters_default
<<<<<<< HEAD

=======
        
        print(f'Parms: {parms}')
        #print(f'Mol save list: {molecules_list}')
>>>>>>> 5497a46b
        if not molecules_list:
            print("No new molecules to load.")
            return False

        try:
            start_time = time.time()
            results = self.molecules_dict.load_molecules(
                molecules_list, 
                parms,
            )
            
            elapsed_time = time.time() - start_time
            print(f"Loaded {len(results)} molecules in {elapsed_time:.3f}s")
            
            if results["success"] > 0:
                print(f"Loaded {results['success']} molecules")
            
            if results["failed"] > 0:
                print(f"Failed to load {results['failed']} molecules")
                for error in results["errors"]:
                    print(f"  - {error}")

            self._set_initial_active_molecule()
            return True
                    
        except Exception as e:
            print(f"Error loading molecules: {e}")

    def add_molecule_from_hitran(self, refresh=True, hitran_files=None, molecule_names=None, 
                                base_molecules=None, isotopes=None, use_parallel=False):
        """
        Adds one or more molecules to the iSLAT instance from HITRAN files.
        
        Parameters:
        -----------
        refresh : bool
            Whether to refresh the GUI after adding molecules
        hitran_files : str or list
            Single file path or list of file paths. If None, opens file dialog for multiple selection
        molecule_names : str or list
            Single molecule name or list of molecule names corresponding to files
        base_molecules : str or list
            Single base molecule or list of base molecules (currently unused)
        isotopes : int or list
            Single isotope or list of isotopes (currently unused)
        use_parallel : bool, default False
            Whether to prefer parallel loading when beneficial
        """
        if hitran_files is None:
            hitran_files = GUI.file_selector(title='Choose HITRAN Data Files (select multiple with Ctrl/Cmd)',
                                                  filetypes=[('PAR Files', '*.par')],
                                                  initialdir=os.path.abspath("DATAFILES/HITRANdata"))
            
        if not hitran_files:
            print("No HITRAN files selected.")
            return
        
        # Convert single file to list for consistent processing
        if isinstance(hitran_files, str):
            hitran_files = [hitran_files]
        
        # Convert molecule_names to list if provided as single string
        if molecule_names is not None and isinstance(molecule_names, str):
            molecule_names = [molecule_names]
        
        # Prepare molecule data for parallel processing
        molecules_data = []
        
        for i, hitran_file in enumerate(hitran_files):
            # Get molecule name for this file
            if molecule_names is not None and i < len(molecule_names):
                molecule_name = molecule_names[i]
            else:
                # Extract molecule name from file name
                molecule_file_name = os.path.basename(hitran_file)
                molecule_name = molecule_file_name
                # Clean up the molecule name for use as a Python identifier and display
                molecule_name = molecule_name.translate({ord(i): None for i in '_$^{}'})
                molecule_name = molecule_name.translate({ord(i): "_" for i in ' -'})
                if molecule_name and molecule_name[0].isdigit():
                    molecule_name = 'm_' + molecule_name
                molecule_name = molecule_name.upper()
            
            # Prepare molecule data dictionary for parallel processing
            mol_data = {
                "name": molecule_name,
                "Molecule Name": molecule_name,
                "file": hitran_file,
                "hitran_data": hitran_file,
                "label": molecule_name,
                "Molecule Label": molecule_name
            }
            molecules_data.append(mol_data)
        
        print(f"Loading {len(molecules_data)} HITRAN molecule(s)...")
        
        try:
            start_time = time.time()
            
            results = self.molecules_dict.load_molecules(
                molecules_data, 
                self.initial_molecule_parameters,
                strategy="auto",
                force_multiprocessing=use_parallel or self.use_parallel_processing
            )
            
            elapsed_time = time.time() - start_time
            success_count = results["success"]
            
            print(f"Loading completed in {elapsed_time:.3f}s")
            
            if success_count > 0:
                print(f"Successfully loaded {success_count} molecules.")
                
                # Trigger GUI refresh if requested
                if refresh and hasattr(self, 'GUI') and self.GUI is not None:
                    try:
                        self.GUI.control_panel.refresh_from_molecules_dict()
                        self.GUI.plot.update_model_plot()
                        print("GUI molecule list and plot refreshed.")
                    except Exception as e:
                        print(f"Warning: Could not refresh GUI: {e}")
            else:
                print("No molecules were successfully loaded.")
            
            if results["failed"] > 0:
                print(f"Failed to load {results['failed']} molecules:")
                for error in results.get("errors", []):
                    print(f"  - {error}")
                    
        except Exception as e:
            print(f"Error during molecule loading: {e}")
            print("No molecules were loaded due to the error.")

    def check_HITRAN(self):
        """
        Checks that all expected HITRAN files are present and loads them efficiently.
        Only loads when specifically requested to avoid startup delays.
        """
        if not self.user_settings.get("auto_load_hitran", False):
            print("HITRAN auto-loading disabled. Files will be loaded on demand.")
            return
            
        print("Checking HITRAN files:")

        if self.user_settings.get("first_startup", False) or self.user_settings.get("reload_default_files", False):
            print('First startup or reload_default_files is True. Loading default HITRAN files ...')
            
            for mol, bm, iso in zip(self.mols, self.basem, self.isot):
                hitran_file = f"HITRANdata/data_Hitran_2020_{mol}.par"
                if not os.path.exists(hitran_file):
                    print(f"WARNING: HITRAN file for {mol} not found at {hitran_file}")
                    self.hitran_data[mol] = {"lines": [], "base_molecule": bm, "isotope": iso, "file_path": hitran_file}
                    continue

                try:
                    lines = read_HITRAN_data(hitran_file)
                    if lines:
                        self.hitran_data[mol] = {"lines": lines, "base_molecule": bm, "isotope": iso, "file_path": hitran_file}
                    else:
                        self.hitran_data[mol] = {"lines": [], "base_molecule": bm, "isotope": iso, "file_path": hitran_file}
                except Exception as e:
                    print(f"ERROR: Failed to load HITRAN file for {mol}: {e}")
                    self.hitran_data[mol] = {"lines": [], "base_molecule": bm, "isotope": iso, "file_path": hitran_file}
        else:
            print('Not the first startup and reload_default_files is False. Skipping HITRAN files loading.')

        print("Finished HITRAN file check.\n")
    
    def load_default_molecules(self, reset=True, use_parallel=False): # Needs updated
        """
        Loads default molecules into the molecules_dict with sequential loading by default.
        
        Parameters
        ----------
        reset : bool, optional
            If True, clears existing molecules before loading defaults. Default is True.
        use_parallel : bool, optional
            If True, uses parallel loading. Default is False for sequential loading.
        """
        print("Loading default molecules...")
        
        # Initialize molecules_dict if needed
        if not hasattr(self, "molecules_dict"):
            self.molecules_dict = MoleculeDict()

        if reset:
            self.molecules_dict.clear()
            print("Resetting molecules_dict to empty.")

        try:
            # Lazy load default molecule data
            if self.default_molecule_csv_data is None:
                print("Loading default molecule CSV data...")
                self.default_molecule_csv_data = read_default_csv()
                
            if not self.default_molecule_csv_data:
                print("Error: Could not load default molecule CSV data.")
                return
            
            # Use parallel loading setting
            use_parallel_loading = use_parallel or self.use_parallel_processing
            self.init_molecules(self.default_molecule_csv_data, use_parallel=use_parallel_loading)
            print(f"Successfully loaded {len(self.molecules_dict)} default molecules.")
                
        except Exception as e:
            print(f"Error loading default molecules: {e}")
            raise

    def _initialize_molecules_for_spectrum(self):
        """
        Initialize molecules optimized for the loaded spectrum's wavelength range.
        This method is called automatically after a spectrum is loaded.
        """
        if not hasattr(self, 'wave_data'):
            print("Warning: No spectrum data available for molecule optimization")
            return
            
        # Optimize wavelength range for the loaded spectrum
        spectrum_range = (self.wave_data.min(), self.wave_data.max())
        print(f"Initializing molecules for spectrum range: {spectrum_range[0]:.1f} - {spectrum_range[1]:.1f} µm")
        
        # Set optimized wavelength range before loading molecules
        self.wavelength_range = spectrum_range
        
        try:
            # Apply full optimizations now that we're loading molecules
            if not hasattr(self, '_full_optimizations_applied'):
                print("Applying optimizations for molecule loading...")
            
            # Initialize molecules with spectrum-optimized settings
            start_time = time.time()
            
            # Use the most efficient initialization method with spectrum optimization
            self.init_molecules()
            
            elapsed_time = time.time() - start_time
            self._molecules_loaded = True
            
            print(f"Molecule initialization completed in {elapsed_time:.3f}s")
            print(f"Loaded {len(self.molecules_dict)} molecules optimized for spectrum")
            
            # Print performance summary
            self._print_performance_summary(elapsed_time)
                
        except Exception as e:
            print(f"Error initializing molecules for spectrum: {e}")
            self._molecules_loaded = False

    # === SPECTRUM METHODS ===
    def load_spectrum(self, file_path=None):
        """
        Load a spectrum from file or show file dialog.
        
        Parameters
        ----------
        file_path : str, optional
            Path to spectrum file. If None, shows file dialog.
            
        Returns
        -------
        bool
            True if spectrum loaded successfully, False otherwise.
            
        Raises
        ------
        FileNotFoundError
            If file_path doesn't exist.
        ValueError  
            If file format is not supported.
        """
        #filetypes = [('CSV Files', '*.csv'), ('TXT Files', '*.txt'), ('DAT Files', '*.dat')]
        spectra_directory = os.path.abspath("DATAFILES/EXAMPLE-data")
        if file_path is None:
            file_path = GUI.file_selector(
                title='Choose Spectrum Data File',
                initialdir=spectra_directory
            )

        if file_path:
            try:
                # Check if file exists
                if not os.path.exists(file_path):
                    raise FileNotFoundError(f"Spectrum file not found: {file_path}")
                
                # Use the new read_spectral_data function
                df = read_spectral_data(file_path)
                
                if df.empty:
                    print(f"Failed to load spectrum from {file_path}")
                    return False
                
            except FileNotFoundError as e:
                print(f"Error: {e}")
                return False
            except Exception as e:
                print(f"Error loading spectrum from {file_path}: {e}")
                return False
            
            # Check if required columns exist
            required_columns = ['wave', 'flux']
            optional_columns = ['err', 'cont']
            
            if not all(col in df.columns for col in required_columns):
                print(f"Error: Required columns {required_columns} not found in {file_path}")
                print(f"Available columns: {list(df.columns)}")
                return False
            
            # Load required data
            self.wave_data = np.array(df['wave'].values) * self.user_settings.get("wave_data_scalar", 1.0)
            self.wave_data_original = self.wave_data.copy()
            self.flux_data = np.array(df['flux'].values) * self.user_settings.get("flux_data_scalar", 1.0)
            
            # Load optional data with defaults if not present
            if 'err' in df.columns:
                self.err_data = np.array(df['err'].values)
            else:
                # Create default error array (e.g., 10% of flux)
                self.err_data = np.abs(self.flux_data) * 0.1
                print("Warning: No 'err' column found. Using 10% of flux as default error.")
            
            if 'cont' in df.columns:
                self.continuum_data = np.array(df['cont'].values)
            else:
                # Create default continuum array (zeros or ones)
                self.continuum_data = np.ones_like(self.flux_data)
                print("Warning: No 'cont' column found. Using ones as default continuum.")
            
            print(f"Successfully loaded spectrum from {file_path}")
            print(f"  Wavelength range: {self.wave_data.min():.3f} - {self.wave_data.max():.3f}")
            print(f"  Data points: {len(self.wave_data)}")

            # Store the loaded file path and name
            self.loaded_spectrum_file = file_path
            self.loaded_spectrum_name = os.path.basename(file_path)

            # Initialize molecules after spectrum is loaded (most efficient approach)
            if not self._molecules_loaded:
                self._initialize_molecules_for_spectrum()
            else:
                # Update existing molecules with new wavelength range if needed
                spectrum_range = (self.wave_data.min(), self.wave_data.max())
                self.molecules_dict.bulk_update_parameters({'wavelength_range': spectrum_range})
                self.update_model_spectrum()
                print(f"Updated existing molecules for new wavelength range: {spectrum_range[0]:.3f} - {spectrum_range[1]:.3f}")

            # Initialize GUI after molecules are loaded
            if not hasattr(self, "GUI") or self.GUI is None:
                pass

            else:
                # GUI already exists, just update the spectrum display
                print("Updating existing GUI with new spectrum...")
                if hasattr(self.GUI, "plot") and self.GUI.plot is not None:
                    self.GUI.plot.update_model_plot()
                    if hasattr(self.GUI.plot, 'canvas'):
                        self.GUI.plot.canvas.draw()
                        
                # Update file label
                if (hasattr(self.GUI, "file_interaction_pane") and 
                    hasattr(self, 'loaded_spectrum_name')):
                    self.GUI.file_interaction_pane.update_file_label(self.loaded_spectrum_name)
                self.update_model_spectrum()
            
            print("Spectrum loaded successfully")
            return True
        else:
            print("No spectrum was loaded")
            return False

    def update_model_spectrum(self, force_recalculate=False, use_parallel=False):
        """
        Update model spectrum using sequential calculations by default.
        
        Parameters
        ----------
        force_recalculate : bool, default False
            If True, forces recalculation of all molecule intensities and spectra.
        use_parallel : bool, default False
            If True, uses parallel recalculation. Default is False for sequential processing.
            
        Returns
        -------
        None
            Updates self.sum_spectrum_flux with the calculated model spectrum.
        """
        if not hasattr(self, 'molecules_dict') or not hasattr(self, 'wave_data'):
            self.sum_spectrum_flux = np.array([])
            return
        
        if force_recalculate:
            use_parallel_calc = use_parallel or self.use_parallel_processing
            
            if use_parallel_calc:
                # Use parallel recalculation only if explicitly enabled
                print("Force recalculating all molecule spectra using parallel processing...")
                self.molecules_dict.bulk_recalculate()
            else:
                # Sequential recalculation (default)
                print("Force recalculating all molecule spectra sequentially...")
                self.molecules_dict.bulk_recalculate()
        
        try:
            # Use the optimized cached summed flux from MoleculeDict
            self.sum_spectrum_flux = self.molecules_dict.get_summed_flux(self.wave_data, visible_only=True)
            
            # Update individual molecule fluxes if needed
            self.molecules_dict.update_molecule_fluxes(self.wave_data)
            
        except Exception as e:
            print(f"Error updating model spectrum: {e}")
            self.sum_spectrum_flux = np.zeros_like(self.wave_data) if hasattr(self, 'wave_data') else np.array([])

    # === CALLBACK SYSTEM ===
    def register_callback(self, event_type, callback_func):
        """Register a callback for specific events."""
        if event_type not in self.callbacks:
            self.callbacks[event_type] = []
        
        if callback_func not in self.callbacks[event_type]:
            self.callbacks[event_type].append(callback_func)

    def unregister_callback(self, event_type, callback_func):
        """Remove a callback for specific events.""" 
        if event_type in self.callbacks:
            self.callbacks[event_type] = [cb for cb in self.callbacks[event_type] if cb != callback_func]

    def _trigger_callbacks(self, event_type, *args, **kwargs):
        """Trigger all callbacks for an event type."""
        for callback in self.callbacks.get(event_type, []):
            try:
                callback(*args, **kwargs)
            except Exception as e:
                print(f"Callback error in {event_type}: {e}")
    
    def add_active_molecule_change_callback(self, callback):
        """Add a callback function to be called when active molecule changes"""
        self._active_molecule_change_callbacks.append(callback)
    
    def remove_active_molecule_change_callback(self, callback):
        """Remove a callback function for active molecule changes"""
        if callback in self._active_molecule_change_callbacks:
            self._active_molecule_change_callbacks.remove(callback)
    
    def _notify_active_molecule_change(self, old_molecule, new_molecule):
        """Notify all callbacks that the active molecule has changed"""
        debug_config.verbose("active_molecule", f"Notifying {len(self._active_molecule_change_callbacks)} callbacks")
        for i, callback in enumerate(self._active_molecule_change_callbacks):
            try:
                callback_name = callback.__name__ if hasattr(callback, '__name__') else str(callback)
                debug_config.trace("active_molecule", f"Calling callback {i+1}: {callback_name}")
                callback(old_molecule, new_molecule)
                debug_config.trace("active_molecule", f"Callback {i+1} completed successfully")
            except Exception as e:
                debug_config.error("active_molecule", f"Error in callback {i+1}: {e}")
        debug_config.verbose("active_molecule", "All callbacks completed")

    # === UTILITY METHODS ===
    def _safe_load_data(self, loader_func, cache_attr, error_message):
        """Helper method to safely load and cache data."""
        try:
            if not hasattr(self, cache_attr) or getattr(self, cache_attr) is None:
                data = loader_func()
                setattr(self, cache_attr, data)
            return getattr(self, cache_attr)
        except Exception as e:
            print(f"{error_message}: {e}")
            return None

    # === GUI METHODS ===
    def init_gui(self):
        """
        Initialize the GUI components of iSLAT.
        This function sets up the main window, menus, and other GUI elements.
        """
        try:
            if not hasattr(self, "GUI") or self.GUI is None:
                from .Modules.GUI import GUI as GUIClass
                
                self.GUI = GUIClass(
                    master=None,
                    molecule_data=getattr(self, 'molecules_dict', None),
                    wave_data=getattr(self, 'wave_data', None),
                    flux_data=getattr(self, 'flux_data', None),
                    config=self.user_settings,
                    islat_class_ref=self
                )
                
                if self.GUI is None:
                    raise RuntimeError("Failed to create GUI object")
            
            if hasattr(self.GUI, 'start') and callable(self.GUI.start):
                self.GUI.start()
                
                # Immediately display spectrum after GUI starts if we have data
                if (hasattr(self, 'wave_data') and hasattr(self, 'flux_data') and 
                    hasattr(self.GUI, "plot") and self.GUI.plot is not None):
                    try:
                        print("Displaying spectrum in GUI...")
                        self.GUI.plot.update_model_plot()
                        
                        # Force immediate canvas update to ensure spectrum is visible
                        if hasattr(self.GUI.plot, 'canvas'):
                            self.GUI.plot.canvas.draw()
                            
                        print("Spectrum displayed successfully")
                        
                        # Update file label if available
                        if (hasattr(self.GUI, "file_interaction_pane") and 
                            hasattr(self, 'loaded_spectrum_name')):
                            self.GUI.file_interaction_pane.update_file_label(self.loaded_spectrum_name)
                            
                    except Exception as e:
                        print(f"Warning: Error displaying spectrum during GUI init: {e}")
                        
            else:
                raise AttributeError(f"GUI object does not have a callable 'start' method")
                
        except Exception as e:
            print(f"Error initializing GUI: {e}")
            import traceback
            traceback.print_exc()
            print("GUI initialization failed. Running in headless mode.")
            self.GUI = None
            raise

    def run(self):
        """
        Run the iSLAT application.
        """
        print("\n" + "="*60)
        print(f"iSLAT {iSLAT_version} - interactive Spectral-Line Analysis Tool")
        print("="*60)
        
        try:
            print("\n" + "="*60)
            print("Please select a spectrum file to load.")
            print("="*60)
            self.load_spectrum()
            self.init_gui()
            
        except Exception as e:
            print(f"Error during iSLAT initialization: {e}")
            import traceback
            traceback.print_exc()
            raise
    
    # === LAZY LOADING PROPERTIES ===
    @property
    def user_settings(self):
        """Lazy load user settings only when needed."""
        if self._user_settings is None:
            self._user_settings = load_user_settings()
        return self._user_settings

    @property
    def initial_molecule_parameters(self):
        """Lazy load initial molecule parameters only when needed."""
        if self._initial_molecule_parameters is None:
            self._initial_molecule_parameters = read_initial_molecule_parameters()
        return self._initial_molecule_parameters

    @property
    def molecules_parameters_default(self):
        """Lazy load default molecule parameters only when needed."""
        if self._molecules_parameters_default is None:
            self._molecules_parameters_default = read_default_molecule_parameters()
        return self._molecules_parameters_default

    @property
    def default_molecule_csv_data(self):
        """Lazy load default molecule CSV data with safe error handling."""
        return self._safe_load_data(read_default_csv,'_default_molecule_csv_data', "Failed to load default molecules")
    
    @default_molecule_csv_data.setter
    def default_molecule_csv_data(self, value):
        self._default_molecule_csv_data = value

    @property
    def molecules_data_default(self):
        """Lazy load default molecules data only when needed."""
        if self._molecules_data_default is None:
            self._molecules_data_default = c.MOLECULES_DATA.copy()
        return self._molecules_data_default
    
    @property
    def user_saved_molecules(self):
        """Lazy load user saved molecules data with safe error handling."""
        return self._safe_load_data(read_from_user_csv, '_user_saved_molecules', "Failed to load user molecules")
        
    @user_saved_molecules.setter 
    def user_saved_molecules(self, value):
        """Set user saved molecules data."""
        self._user_saved_molecules = value

    # === REMAINING PROPERTIES ===
    @property
    def use_parallel_processing(self):
        """Check if parallel processing is enabled"""
        return getattr(self, '_use_parallel_processing', False)
    
    @property
    def active_molecule(self):
        return self._active_molecule
    
    @active_molecule.setter
    def active_molecule(self, molecule):
        """
        Sets the active molecule based on the provided name or object.
        """
        old_molecule = getattr(self, '_active_molecule', None)
        old_name = getattr(old_molecule, 'name', old_molecule)
        new_name = getattr(molecule, 'name', molecule) if hasattr(molecule, 'name') else molecule
        
        debug_config.info("active_molecule", f"Setting active molecule from {old_name} to {new_name}")
        
        try:
            if isinstance(molecule, Molecule):
                self._active_molecule = molecule
            elif isinstance(molecule, str):
                if hasattr(self, 'molecules_dict') and molecule in self.molecules_dict:
                    self._active_molecule = self.molecules_dict[molecule]
                else:
                    raise ValueError(f"Molecule '{molecule}' not found in the dictionary.")
            else:
                raise TypeError("Active molecule must be a Molecule object or a string representing the molecule name.")
            
            # Trigger callbacks using the new unified callback system
            self._trigger_callbacks('active_molecule_changed', old_molecule, self._active_molecule)
            
            # Also maintain backwards compatibility with old callback system
            debug_config.verbose("active_molecule", f"Notifying {len(self._active_molecule_change_callbacks)} callbacks of change")
            self._notify_active_molecule_change(old_molecule, self._active_molecule)
                
        except Exception as e:
            debug_config.error("active_molecule", f"Error setting active molecule: {e}")
            # Don't change the active molecule if there's an error
        
    @property
    def display_range(self):
        """tuple: Display range for the spectrum plot."""
        return self._display_range
    
    @display_range.setter
    def display_range(self, value):
        """
        Sets the display range for the spectrum plot.
        The value should be a tuple of two floats representing the start and end wavelengths.
        """
        if isinstance(value, tuple) and len(value) == 2:
            self._display_range = value
            if hasattr(self, "GUI") and hasattr(self.GUI, "plot"):
                self.GUI.plot.match_display_range()
        else:
            raise ValueError("Display range must be a tuple of two floats (start, end).")
    
    def _print_performance_summary(self, molecule_load_time):
        """Print a summary of performance optimizations and timings"""
        print(f"\n--- Performance Summary ---")
        print(f"Molecule loading time: {molecule_load_time:.3f}s")
        if hasattr(self, '_use_parallel_processing') and self._use_parallel_processing:
            print("Parallel processing enabled")
        if hasattr(self, '_hitran_file_cache') and len(self._hitran_file_cache) > 0:
            print(f"HITRAN file caching active ({len(self._hitran_file_cache)} files cached)")
        if hasattr(self, 'wavelength_range'):
            print(f"Optimized for spectrum range: {self.wavelength_range[0]:.1f} - {self.wavelength_range[1]:.1f} µm")
        print("--- Ready for Analysis ---\n")<|MERGE_RESOLUTION|>--- conflicted
+++ resolved
@@ -107,10 +107,6 @@
             return False
 
         # Convert to list format efficiently
-<<<<<<< HEAD
-=======
-        print(f'Mol save data: {mole_save_data}')
->>>>>>> 5497a46b
         if isinstance(mole_save_data, dict):
             molecules_list = [mol for mol in mole_save_data.values() if mol.get("Molecule Name") and mol.get("Molecule Name") not in self.molecules_dict]
             parms = self.initial_molecule_parameters
@@ -118,13 +114,7 @@
             molecules_list = mole_save_data
             parms = self.initial_molecule_parameters
             parms['default'] = self.molecules_parameters_default
-<<<<<<< HEAD
-
-=======
-        
-        print(f'Parms: {parms}')
-        #print(f'Mol save list: {molecules_list}')
->>>>>>> 5497a46b
+            
         if not molecules_list:
             print("No new molecules to load.")
             return False
