iSLAT_version = 'v5.00.00'

# Import necessary modules
import numpy as np
import pandas as pd
import os
import time
import sys

from .Modules.FileHandling.iSLATFileHandling import load_user_settings, read_default_molecule_parameters, read_initial_molecule_parameters, read_full_molecule_parameters, read_HITRAN_data, read_from_user_csv, read_default_csv, read_spectral_data
from .Modules.FileHandling.iSLATFileHandling import molsave_file_name, save_folder_path, hitran_data_folder_path, hitran_data_folder_name

import iSLAT.Constants as c
from .Modules.GUI import *
from .Modules.DataTypes.Molecule import Molecule
from .Modules.DataTypes.MoleculeDict import MoleculeDict
from .Modules.Debug.DebugConfig import debug_config

class iSLAT:
    """
    iSLAT class to handle the iSLAT functionalities.
    This class is used to initialize the iSLAT application, load user settings, and manage the main functionalities.
    """

    def __init__(self):
        """
        Initialize the iSLAT application with minimal setup.
        """
        # === CORE STATE ===
        self._user_settings = None
        self._active_molecule = None
        self.GUI = None
        
        # Initialize collections
        self.molecules_dict = MoleculeDict()
        self.callbacks = {}
        
        # === CALLBACK SYSTEM ===
        self._active_molecule_change_callbacks = []
        
        # === LAZY LOADING FLAGS ===
        self._initial_molecule_parameters = None
        self._molecules_parameters_default = None
        self._default_molecule_csv_data = None
        self._user_saved_molecules = None
        self._molecules_data_default = None
        self._molecules_loaded = False  # Track if molecules have been initialized
        
        # === MOLECULE CONSTANTS ===
        # Define molecule constants (use tuples for immutability and performance)
        self.mols = ("H2", "HD", "H2O", "H218O", "CO2", "13CO2", "CO", "13CO", "C18O", "CH4", "HCN", "H13CN", "NH3", "OH", "C2H2", "13CCH2", "C2H4", "C4H2", "C2H6", "HC3N")
        self.basem = ("H2", "H2", "H2O", "H2O", "CO2", "CO2", "CO", "CO", "CO", "CH4", "HCN", "HCN", "NH3", "OH", "C2H2", "C2H2", "C2H4", "C4H2", "C2H6", "HC3N")
        self.isot = (1, 2, 1, 2, 1, 2, 1, 2, 3, 1, 1, 2, 1, 1, 1, 2, 1, 1, 1, 1)

        # === DATA CONTAINERS ===
        self.hitran_data = {}
        #self._hitran_file_cache = {}  # Cache for HITRAN file data to avoid re-reading
        self.input_line_list = None
        self.output_line_measurements = None
        
        # === PERFORMANCE FLAGS ===
        self._use_parallel_processing = False

    # === MOLECULE MANAGEMENT METHODS ===
    def _set_initial_active_molecule(self):
        """Set the initial active molecule based on user settings and available molecules."""
        active_molecule_name = self.user_settings.get("default_active_molecule", "H2O")
        
        if active_molecule_name in self.molecules_dict:
            self._active_molecule = self.molecules_dict[active_molecule_name]

    def init_molecules(self, mole_save_data=None, use_parallel=False):
        """
        Initialize molecules with automatic optimization and spectrum-aware loading.
        
        Parameters
        ----------
        mole_save_data : dict, list, or None
            Molecule data to load. If None, loads from user_saved_molecules.
        spectrum_optimized : bool, default False
            If True, optimizes loading for the loaded spectrum's wavelength range.
        use_parallel : bool, default False
            If True, uses parallel processing for loading.
        """
        # Use parallel processing setting if not explicitly provided
        if not use_parallel:
            use_parallel = self._use_parallel_processing if hasattr(self, '_use_parallel_processing') else False
        
        # Lazy load user_saved_molecules if needed
        if mole_save_data is None:
            mole_save_data = self.user_saved_molecules

        # Validate and process input data
        if not mole_save_data:
            print("Warning: No molecule data provided for initialization")
            return False

        # Convert to list format efficiently
        if isinstance(mole_save_data, dict):
            molecules_list = [mol for mol in mole_save_data.values() if mol.get("Molecule Name") and mol.get("Molecule Name") not in self.molecules_dict]
            parms = self.initial_molecule_parameters
        elif isinstance(mole_save_data, list):
            molecules_list = mole_save_data
            parms = self.initial_molecule_parameters
            parms['default'] = self.molecules_parameters_default

        if not molecules_list:
            print("No new molecules to load.")
            return False

        try:
            start_time = time.time()
            results = self.molecules_dict.load_molecules(
                molecules_list, 
                parms,
            )
            
            elapsed_time = time.time() - start_time
            print(f"Loaded {len(results)} molecules in {elapsed_time:.3f}s")
            
            if results["success"] > 0:
                print(f"Loaded {results['success']} molecules")
            
            if results["failed"] > 0:
                print(f"Failed to load {results['failed']} molecules")
                for error in results["errors"]:
                    print(f"  - {error}")

            self._set_initial_active_molecule()

            if hasattr(self, "wavedata"):
                spectrum_range = (self.wave_data.min(), self.wave_data.max())
                self.molecules_dict.global_wavelength_range = spectrum_range

            return True
                    
        except Exception as e:
            print(f"Error loading molecules: {e}")

    def add_molecule_from_hitran(self, refresh=True, hitran_files=None, molecule_names=None, use_parallel=False, name_popups=True):
        """
        Adds one or more molecules to the iSLAT instance from HITRAN files.
        
        Parameters:
        -----------
        refresh : bool
            Whether to refresh the GUI after adding molecules
        hitran_files : str or list
            Single file path or list of file paths. If None, opens file dialog for multiple selection
        molecule_names : str or list
            Single molecule name or list of molecule names corresponding to files
        use_parallel : bool, default False
            Whether to prefer parallel loading when beneficial
        """
        if hitran_files is None:
            hitran_files = GUI.file_selector(title='Choose HITRAN Data Files (select multiple with Ctrl/Cmd)',
                                                  filetypes=[('PAR Files', '*.par')],
                                                  initialdir=hitran_data_folder_path,
                                                  allow_multiple=True,
                                                  use_abspath=True)
            
        if not hitran_files:
            print("No HITRAN files selected.")
            return False
        
        # Convert single file to list for consistent processing
        if isinstance(hitran_files, str):
            hitran_files = [hitran_files]
        
        # Convert molecule_names to list if provided as single string
        if molecule_names is not None and isinstance(molecule_names, str):
            molecule_names = [molecule_names]

        if molecule_names is None and name_popups:
            # Use popups to get names for each molecule
            molecule_names = []
            for i, hitran_file in enumerate(hitran_files):
                molecule_name = GUI.add_molecule_name_popup(title=f"Assign label for {os.path.basename(hitran_file)}")
                if molecule_name:
                    molecule_names.append(molecule_name)
                else:
                    print(f"No name provided for {hitran_file}, using default.")
                    molecule_names.append(None)
        
        # Prepare molecule data
        molecules_data = []
        for i, hitran_file in enumerate(hitran_files):
            # Get molecule name for this file
            molecule_file_name = os.path.basename(hitran_file)
            molecule_file_path = hitran_data_folder_name / molecule_file_name
            if molecule_names is not None and i < len(molecule_names):
                molecule_label = molecule_names[i]
                
                molecule_name = molecule_names[i].translate({ord(i): None for i in '_$^{}'})
                molecule_name = molecule_name.translate({ord(i): "_" for i in ' -'})
            else:
                # Extract and clean molecule name from file name
                molecule_name = molecule_file_name
                # Clean up the molecule name for use as a Python identifier and display
                molecule_name = molecule_name.translate({ord(i): None for i in '_$^{}'})
                molecule_name = molecule_name.translate({ord(i): "_" for i in ' -'})
                if molecule_name and molecule_name[0].isdigit():
                    molecule_name = 'm_' + molecule_name
                molecule_name = molecule_name.upper()
                molecule_label = molecule_name
            
            # Create molecule data dictionary using existing format
            mol_data = {
                "name": molecule_name,
                "Molecule Name": molecule_name,
                "file": molecule_file_path,
                "hitran_data": hitran_file,
                "label": molecule_label,
                "Molecule Label": molecule_label
            }
            molecules_data.append(mol_data)
            print(f"mol_data is: {mol_data}")
        
        print(f"Loading {len(molecules_data)} HITRAN molecule(s)...")
        
        try:
            start_time = time.time()
            results = self.molecules_dict.load_molecules(
                molecules_data, 
                read_full_molecule_parameters(),
                update_global_parameters=False,
                strategy="auto",
                force_multiprocessing=use_parallel or getattr(self, '_use_parallel_processing', False)
            )
            elapsed_time = time.time() - start_time
            
            print(f"Loading completed in {elapsed_time:.3f}s")
            
            success_count = results.get("success", 0)
            if success_count > 0:
                print(f"Successfully loaded {success_count} molecules.")
                
                # Refresh GUI if requested using existing GUI methods
                if refresh and hasattr(self, 'GUI') and self.GUI is not None:
                    try:
                        self.GUI.plot.update_model_plot()
                        self.GUI.control_panel.refresh_from_molecules_dict()
                        print("GUI molecule list and plot refreshed.")
                    except Exception as e:
                        print(f"Warning: Could not refresh GUI: {e}")
            else:
                print("No molecules were successfully loaded.")
            
            if results.get("failed", 0) > 0:
                print(f"Failed to load {results['failed']} molecules:")
                for error in results.get("errors", []):
                    print(f"  - {error}")
            
            return success_count > 0
                    
        except Exception as e:
            print(f"Error during molecule loading: {e}")
            print("No molecules were loaded due to the error.")
            return False

    def check_HITRAN(self):
        """
        Checks that all expected HITRAN files are present and loads them efficiently.
        Only loads when specifically requested to avoid startup delays.
        """
        if not self.user_settings.get("auto_load_hitran", False):
            print("HITRAN auto-loading disabled. Files will be loaded on demand.")
            return
            
        print("Checking HITRAN files:")

        if self.user_settings.get("first_startup", False) or self.user_settings.get("reload_default_files", False):
            print('First startup or reload_default_files is True. Loading default HITRAN files ...')
            
            for mol, bm, iso in zip(self.mols, self.basem, self.isot):
                hitran_file = f"HITRANdata/data_Hitran_2020_{mol}.par"
                if not os.path.exists(hitran_file):
                    print(f"WARNING: HITRAN file for {mol} not found at {hitran_file}")
                    self.hitran_data[mol] = {"lines": [], "base_molecule": bm, "isotope": iso, "file_path": hitran_file}
                    continue

                try:
                    lines = read_HITRAN_data(hitran_file)
                    if lines:
                        self.hitran_data[mol] = {"lines": lines, "base_molecule": bm, "isotope": iso, "file_path": hitran_file}
                    else:
                        self.hitran_data[mol] = {"lines": [], "base_molecule": bm, "isotope": iso, "file_path": hitran_file}
                except Exception as e:
                    print(f"ERROR: Failed to load HITRAN file for {mol}: {e}")
                    self.hitran_data[mol] = {"lines": [], "base_molecule": bm, "isotope": iso, "file_path": hitran_file}
        else:
            print('Not the first startup and reload_default_files is False. Skipping HITRAN files loading.')

        print("Finished HITRAN file check.\n")
    
    def load_default_molecules(self, reset=True, use_parallel=False): # Needs updated
        """
        Loads default molecules into the molecules_dict with sequential loading by default.
        
        Parameters
        ----------
        reset : bool, optional
            If True, clears existing molecules before loading defaults. Default is True.
        use_parallel : bool, optional
            If True, uses parallel loading. Default is False for sequential loading.
        """
        # Initialize molecules_dict if needed
        if not hasattr(self, "molecules_dict"):
            self.molecules_dict = MoleculeDict()

        if reset:
            print("Resetting molecules_dict to empty.")
            self.molecules_dict.clear()

        try:
            # Lazy load default molecule data
            if self.default_molecule_csv_data is None:
                print("Loading default molecule CSV data...")
                self.default_molecule_csv_data = read_default_csv()
                
            if not self.default_molecule_csv_data:
                print("Error: Could not load default molecule CSV data.")
                return
            
            # Use parallel loading setting
            use_parallel_loading = use_parallel or self.use_parallel_processing
            self.init_molecules(self.default_molecule_csv_data, use_parallel=use_parallel_loading)
            # Update GUI components
            if hasattr(self, 'GUI'):
                if hasattr(self.GUI, 'plot'):
                    self.GUI.plot.update_all_plots()
                if hasattr(self.GUI, 'control_panel'):
                    self.GUI.control_panel.refresh_from_molecules_dict()
                if hasattr(self.GUI, 'data_field'):
                    self.GUI.data_field.insert_text(
                        f'Successfully loaded parameters from defaults',
                        clear_after=True
                    )
            print(f"Successfully loaded {len(self.molecules_dict)} default molecules.")
                
        except Exception as e:
            print(f"Error loading default molecules: {e}")
            raise

    def get_mole_save_data(self):
        # Check to see if a save for the current spectrum file exists
        if hasattr(self, 'loaded_spectrum_file') and self.loaded_spectrum_file:
            spectrum_base_name = os.path.splitext(self.loaded_spectrum_name)[0]
            formatted_mol_save_file_name = f"{spectrum_base_name}-{molsave_file_name}"
            molsave_path = save_folder_path
            full_path = os.path.join(molsave_path, formatted_mol_save_file_name)
            alternative_path = os.path.join(molsave_path, f"{spectrum_base_name}.csv-{molsave_file_name}")
            if os.path.exists(full_path):
                print(f"Loading molecules from saved file: {full_path}")
                mole_save_data = read_from_user_csv(molsave_path, formatted_mol_save_file_name)
            elif os.path.exists(alternative_path):
                print(f"Loading molecules from old format saved file: {alternative_path}")
                mole_save_data = read_from_user_csv(molsave_path, f"{spectrum_base_name}.csv-{molsave_file_name}")
            else:
                print(f"Warning: Mole save path does not exist: {molsave_path}")
                mole_save_data = None
        else:
            mole_save_data = None   
        
        return mole_save_data

    def _initialize_molecules_for_spectrum(self):
        """
        Initialize molecules optimized for the loaded spectrum's wavelength range.
        This method is called automatically after a spectrum is loaded.
        """
        if not hasattr(self, 'wave_data'):
            print("Warning: No spectrum data available for molecule optimization")
            return
            
        # Optimize wavelength range for the loaded spectrum
        spectrum_range = (self.wave_data.min(), self.wave_data.max())
        print(f"Initializing molecules for spectrum range: {spectrum_range[0]:.1f} - {spectrum_range[1]:.1f} µm")

        mole_save_data = self.user_saved_molecules
        
        try:
            # Initialize molecules with spectrum-optimized settings
            start_time = time.time()
            
            # Use the most efficient initialization method with spectrum optimization
            self.init_molecules(mole_save_data=mole_save_data)

            elapsed_time = time.time() - start_time
            self._molecules_loaded = True
            
            print(f"Molecule initialization completed in {elapsed_time:.3f}s")
            print(f"Loaded {len(self.molecules_dict)} molecules optimized for spectrum")
            
            # Print performance summary
            self._print_performance_summary(elapsed_time)
                
        except Exception as e:
            print(f"Error initializing molecules for spectrum: {e}")
            self._molecules_loaded = False

    # === SPECTRUM METHODS ===
    def load_spectrum(self, file_path=None):
        """
        Load a spectrum from file or show file dialog.
        
        Parameters
        ----------
        file_path : str, optional
            Path to spectrum file. If None, shows file dialog.
            
        Returns
        -------
        bool
            True if spectrum loaded successfully, False otherwise.
            
        Raises
        ------
        FileNotFoundError
            If file_path doesn't exist.
        ValueError  
            If file format is not supported.
        """
        #filetypes = [('CSV Files', '*.csv'), ('TXT Files', '*.txt'), ('DAT Files', '*.dat')]
        spectra_directory = os.path.abspath("DATAFILES/EXAMPLE-data")
        if file_path is None:
            file_path = GUI.file_selector(
                title='Choose Spectrum Data File',
                initialdir=spectra_directory
            )

        if file_path:
            try:
                # Check if file exists
                if not os.path.exists(file_path):
                    raise FileNotFoundError(f"Spectrum file not found: {file_path}")
                
                # Use the new read_spectral_data function
                df = read_spectral_data(file_path)
                
                if df.empty:
                    print(f"Failed to load spectrum from {file_path}")
                    return False
                
            except FileNotFoundError as e:
                print(f"Error: {e}")
                return False
            except Exception as e:
                print(f"Error loading spectrum from {file_path}: {e}")
                return False
            
            # Check if required columns exist
            required_columns = ['wave', 'flux']
            optional_columns = ['err', 'cont']
            
            if not all(col in df.columns for col in required_columns):
                print(f"Error: Required columns {required_columns} not found in {file_path}")
                print(f"Available columns: {list(df.columns)}")
                return False
            
            # Load required data
            self.wave_data = np.array(df['wave'].values) * self.user_settings.get("wave_data_scalar", 1.0)
            self.wave_data_original = self.wave_data.copy()
            self.flux_data = np.array(df['flux'].values) * self.user_settings.get("flux_data_scalar", 1.0)
            
            # Load optional data with defaults if not present
            if 'err' in df.columns:
                self.err_data = np.array(df['err'].values)
            else:
                # Create default error array (e.g., 10% of flux)
                self.err_data = np.abs(self.flux_data) * 0.1
                print("Warning: No 'err' column found. Using 10% of flux as default error.")
            
            if 'cont' in df.columns:
                self.continuum_data = np.array(df['cont'].values)
            else:
                # Create default continuum array (zeros or ones)
                self.continuum_data = np.ones_like(self.flux_data)
                print("Warning: No 'cont' column found. Using ones as default continuum.")
            
            print(f"Successfully loaded spectrum from {file_path}")
            print(f"  Wavelength range: {self.wave_data.min():.3f} - {self.wave_data.max():.3f}")
            print(f"  Data points: {len(self.wave_data)}")

            # Store the loaded file path and name
            self.loaded_spectrum_file = file_path
            self.loaded_spectrum_name = os.path.basename(file_path)

            # Initialize molecules after spectrum is loaded (most efficient approach)
            if not self._molecules_loaded:
                self._initialize_molecules_for_spectrum()
                spectrum_range = (self.wave_data.min(), self.wave_data.max())
                self.molecules_dict.global_wavelength_range = spectrum_range
                self.molecules_dict.global_model_pixel_res = np.median(self.wave_data[1:-1] - self.wave_data[0:-2])
            else:
                # Update existing molecules with new wavelength range if needed
                spectrum_range = (self.wave_data.min(), self.wave_data.max())
                self.molecules_dict.global_wavelength_range = spectrum_range
                self.molecules_dict.global_model_pixel_res = np.median(self.wave_data[1:-1] - self.wave_data[0:-2])
                self.update_model_spectrum()
                print(f"Updated existing molecules for new wavelength range: {spectrum_range[0]:.3f} - {spectrum_range[1]:.3f}")

            if not hasattr(self, "display_range") or self.display_range[0] < self.wave_data.min() or self.display_range[1] > self.wave_data.max():
                # Set display limits based on loaded spectrum
                fig_max_limit = np.nanmax(self.wave_data)
                fig_min_limit = np.nanmin(self.wave_data)

                display_first_entry = round((fig_min_limit + (fig_max_limit - fig_min_limit) / 2), 2)
                display_second_entry = round((display_first_entry + (fig_max_limit - fig_min_limit) / 10), 2)

                self.display_range = (display_first_entry, display_second_entry)

            else:
                # trigger display range setter
                self.display_range = self.display_range

            # Initialize GUI after molecules are loaded
            if not hasattr(self, "GUI") or self.GUI is None:
                pass

            else:
                # GUI already exists, just update the spectrum display
                print("Updating existing GUI with new spectrum...")
                if hasattr(self.GUI, "plot") and self.GUI.plot is not None:
                    self.GUI.plot.update_model_plot()
                    self.GUI.plot.match_display_range(match_y=True)
                    if hasattr(self.GUI.plot, 'canvas'):
                        self.GUI.plot.canvas.draw()
                
                # Update control panel
                if hasattr(self.GUI, "control_panel") and self.GUI.control_panel is not None:
                    self.GUI.control_panel.refresh_from_molecules_dict()

                # Update file label
                if (hasattr(self.GUI, "file_interaction_pane") and 
                    hasattr(self, 'loaded_spectrum_name')):
                    self.GUI.file_interaction_pane.update_file_label(self.loaded_spectrum_name)
                self.update_model_spectrum()
            
            print("Spectrum loaded successfully")
            return True
        else:
            print("No spectrum was loaded")
            return False

    def update_model_spectrum(self, force_recalculate=False):
        """
        Update model spectrum using sequential calculations by default.
        
        Parameters
        ----------
        force_recalculate : bool, default False
            If True, forces recalculation of all molecule intensities and spectra.
        use_parallel : bool, default False
            If True, uses parallel recalculation. Default is False for sequential processing.
            
        Returns
        -------
        None
            Updates self.sum_spectrum_flux with the calculated model spectrum.
        """
        if not hasattr(self, 'molecules_dict') or not hasattr(self, 'wave_data'):
            self.sum_spectrum_flux = np.array([])
            return
        
        if force_recalculate:
            self.molecules_dict.bulk_recalculate()
        
        try:
            # Use the optimized cached summed flux from MoleculeDict - now returns (wavelengths, flux)
            self.sum_spectrum_wavelengths, self.sum_spectrum_flux = self.molecules_dict.get_summed_flux(self.wave_data, visible_only=True)
            
        except Exception as e:
            print(f"Error updating model spectrum: {e}")
            self.sum_spectrum_flux = np.zeros_like(self.wave_data) if hasattr(self, 'wave_data') else np.array([])

    # === CALLBACK SYSTEM ===
    def register_callback(self, event_type, callback_func):
        """Register a callback for specific events."""
        if event_type not in self.callbacks:
            self.callbacks[event_type] = []
        
        if callback_func not in self.callbacks[event_type]:
            self.callbacks[event_type].append(callback_func)

    def unregister_callback(self, event_type, callback_func):
        """Remove a callback for specific events.""" 
        if event_type in self.callbacks:
            self.callbacks[event_type] = [cb for cb in self.callbacks[event_type] if cb != callback_func]

    def _trigger_callbacks(self, event_type, *args, **kwargs):
        """Trigger all callbacks for an event type."""
        for callback in self.callbacks.get(event_type, []):
            try:
                callback(*args, **kwargs)
            except Exception as e:
                print(f"Callback error in {event_type}: {e}")
    
    def add_active_molecule_change_callback(self, callback):
        """Add a callback function to be called when active molecule changes"""
        self._active_molecule_change_callbacks.append(callback)
    
    def remove_active_molecule_change_callback(self, callback):
        """Remove a callback function for active molecule changes"""
        if callback in self._active_molecule_change_callbacks:
            self._active_molecule_change_callbacks.remove(callback)
    
    def _notify_active_molecule_change(self, old_molecule, new_molecule):
        """Notify all callbacks that the active molecule has changed"""
        debug_config.verbose("active_molecule", f"Notifying {len(self._active_molecule_change_callbacks)} callbacks")
        for i, callback in enumerate(self._active_molecule_change_callbacks):
            try:
                callback_name = callback.__name__ if hasattr(callback, '__name__') else str(callback)
                debug_config.trace("active_molecule", f"Calling callback {i+1}: {callback_name}")
                callback(old_molecule, new_molecule)
                debug_config.trace("active_molecule", f"Callback {i+1} completed successfully")
            except Exception as e:
                debug_config.error("active_molecule", f"Error in callback {i+1}: {e}")
        debug_config.verbose("active_molecule", "All callbacks completed")

    # === UTILITY METHODS ===
    def _safe_load_data(self, loader_func, cache_attr, error_message):
        """Helper method to safely load and cache data."""
        try:
            if not hasattr(self, cache_attr) or getattr(self, cache_attr) is None:
                data = loader_func()
                setattr(self, cache_attr, data)
            return getattr(self, cache_attr)
        except Exception as e:
            print(f"{error_message}: {e}")
            return None

    # === GUI METHODS ===
    def init_gui(self):
        """
        Initialize the GUI components of iSLAT.
        This function sets up the main window, menus, and other GUI elements.
        """
        try:
            if not hasattr(self, "GUI") or self.GUI is None:
                from .Modules.GUI import GUI as GUIClass
                
                self.GUI = GUIClass(
                    master=None,
                    molecule_data=getattr(self, 'molecules_dict', None),
                    wave_data=getattr(self, 'wave_data', None),
                    flux_data=getattr(self, 'flux_data', None),
                    config=self.user_settings,
                    islat_class_ref=self
                )
                
                if self.GUI is None:
                    raise RuntimeError("Failed to create GUI object")
            
            if hasattr(self.GUI, 'start') and callable(self.GUI.start):
                self.GUI.start()
                
                # Immediately display spectrum after GUI starts if we have data
                if (hasattr(self, 'wave_data') and hasattr(self, 'flux_data') and 
                    hasattr(self.GUI, "plot") and self.GUI.plot is not None):
                    try:
                        print("Displaying spectrum in GUI...")
                        self.GUI.plot.update_model_plot()
                        
                        # Force immediate canvas update to ensure spectrum is visible
                        if hasattr(self.GUI.plot, 'canvas'):
                            self.GUI.plot.canvas.draw()
                            
                        print("Spectrum displayed successfully")
                        
                        # Update file label if available
                        if (hasattr(self.GUI, "file_interaction_pane") and 
                            hasattr(self, 'loaded_spectrum_name')):
                            self.GUI.file_interaction_pane.update_file_label(self.loaded_spectrum_name)
                            
                    except Exception as e:
                        print(f"Warning: Error displaying spectrum during GUI init: {e}")
                        
            else:
                raise AttributeError(f"GUI object does not have a callable 'start' method")
                
        except Exception as e:
            print(f"Error initializing GUI: {e}")
            import traceback
            traceback.print_exc()
            print("GUI initialization failed. Running in headless mode.")
            self.GUI = None
            raise

    def run(self):
        """
        Run the iSLAT application.
        """
        print("\n" + "="*60)
        print(f"iSLAT {iSLAT_version} - interactive Spectral-Line Analysis Tool")
        print("="*60)
        
        try:
            print("\n" + "="*60)
            print("Please select a spectrum file to load.")
            print("="*60)
<<<<<<< HEAD
            

=======
            continue_init = self.load_spectrum()
            if not continue_init:
                print("No spectrum selected. Exiting...")
                sys.exit(0)
>>>>>>> a8cb3cdf
            self.init_gui()
            
        except Exception as e:
            print(f"Error during iSLAT initialization: {e}")
            import traceback
            traceback.print_exc()
            raise
    
    # === LAZY LOADING PROPERTIES ===
    @property
    def user_settings(self):
        """Lazy load user settings only when needed."""
        if self._user_settings is None:
            self._user_settings = load_user_settings()
        return self._user_settings

    @property
    def initial_molecule_parameters(self):
        """Lazy load initial molecule parameters only when needed."""
        if self._initial_molecule_parameters is None:
            self._initial_molecule_parameters = read_initial_molecule_parameters()
        return self._initial_molecule_parameters

    @property
    def molecules_parameters_default(self):
        """Lazy load default molecule parameters only when needed."""
        if self._molecules_parameters_default is None:
            self._molecules_parameters_default = read_default_molecule_parameters()
        return self._molecules_parameters_default

    @property
    def default_molecule_csv_data(self):
        """Lazy load default molecule CSV data with safe error handling."""
        return self._safe_load_data(read_default_csv,'_default_molecule_csv_data', "Failed to load default molecules")
    
    @default_molecule_csv_data.setter
    def default_molecule_csv_data(self, value):
        self._default_molecule_csv_data = value

    @property
    def molecules_data_default(self):
        """Lazy load default molecules data only when needed."""
        if self._molecules_data_default is None:
            self._molecules_data_default = c.MOLECULES_DATA.copy()
        return self._molecules_data_default
    
    @property
    def user_saved_molecules(self):
        """Lazy load user saved molecules data with safe error handling."""
        return self._safe_load_data(read_from_user_csv, '_user_saved_molecules', "Failed to load user molecules")
        
    @user_saved_molecules.setter 
    def user_saved_molecules(self, value):
        """Set user saved molecules data."""
        self._user_saved_molecules = value

    # === REMAINING PROPERTIES ===
    @property
    def use_parallel_processing(self):
        """Check if parallel processing is enabled"""
        return getattr(self, '_use_parallel_processing', False)
    
    @property
    def active_molecule(self):
        return self._active_molecule
    
    @active_molecule.setter
    def active_molecule(self, molecule):
        """
        Sets the active molecule based on the provided name or object.
        """
        old_molecule = getattr(self, '_active_molecule', None)
        old_name = getattr(old_molecule, 'name', old_molecule)
        new_name = getattr(molecule, 'name', molecule) if hasattr(molecule, 'name') else molecule
        
        debug_config.info("active_molecule", f"Setting active molecule from {old_name} to {new_name}")
        
        try:
            if isinstance(molecule, Molecule):
                self._active_molecule = molecule
            elif isinstance(molecule, str):
                if hasattr(self, 'molecules_dict') and molecule in self.molecules_dict:
                    self._active_molecule = self.molecules_dict[molecule]
                else:
                    raise ValueError(f"Molecule '{molecule}' not found in the dictionary.")
            else:
                raise TypeError("Active molecule must be a Molecule object or a string representing the molecule name.")
            
            # Trigger callbacks using the new unified callback system
            self._trigger_callbacks('active_molecule_changed', old_molecule, self._active_molecule)
            
            # Also maintain backwards compatibility with old callback system
            debug_config.verbose("active_molecule", f"Notifying {len(self._active_molecule_change_callbacks)} callbacks of change")
            self._notify_active_molecule_change(old_molecule, self._active_molecule)
                
        except Exception as e:
            debug_config.error("active_molecule", f"Error setting active molecule: {e}")
            # Don't change the active molecule if there's an error
        
    @property
    def display_range(self):
        """tuple: Display range for the spectrum plot."""
        return self._display_range
    
    @display_range.setter
    def display_range(self, value):
        """
        Sets the display range for the spectrum plot.
        The value should be a tuple of two floats representing the start and end wavelengths.
        """
        if isinstance(value, tuple) and len(value) == 2:
            self._display_range = value
            if hasattr(self, "GUI") and hasattr(self.GUI, "plot"):
                self.GUI.plot.match_display_range(match_y=False)
            if hasattr(self, "GUI") and hasattr(self.GUI, "control_panel"):
                self.GUI.control_panel._update_display_range(self._display_range)
        else:
            raise ValueError("Display range must be a tuple of two floats (start, end).")
    
    def _print_performance_summary(self, molecule_load_time):
        """Print a summary of performance optimizations and timings"""
        print(f"\n--- Performance Summary ---")
        print(f"Molecule loading time: {molecule_load_time:.3f}s")
        if hasattr(self, '_use_parallel_processing') and self._use_parallel_processing:
            print("Parallel processing enabled")
        if hasattr(self, '_hitran_file_cache') and len(self._hitran_file_cache) > 0:
            print(f"HITRAN file caching active ({len(self._hitran_file_cache)} files cached)")
        if hasattr(self, 'molecules_dict') and hasattr(self.molecules_dict, 'global_wavelength_range'):
            print(f"Optimized for spectrum range: {self.molecules_dict.global_wavelength_range[0]:.1f} - {self.molecules_dict.global_wavelength_range[1]:.1f} µm")
        print("--- Ready for Analysis ---\n")<|MERGE_RESOLUTION|>--- conflicted
+++ resolved
@@ -699,15 +699,10 @@
             print("\n" + "="*60)
             print("Please select a spectrum file to load.")
             print("="*60)
-<<<<<<< HEAD
-            
-
-=======
             continue_init = self.load_spectrum()
             if not continue_init:
                 print("No spectrum selected. Exiting...")
                 sys.exit(0)
->>>>>>> a8cb3cdf
             self.init_gui()
             
         except Exception as e:
